//! Helpers to determine the base branch to compare against for `/review-branch`.

use std::io;
use std::process::Stdio;
use tokio::process::Command;

/// Resolve the most appropriate base ref for the current branch.
///
/// Preference order:
/// 1. If a PR exists (GitHub CLI), use its base ref (remote or local).
/// 2. If upstream points to a different branch than the current local branch name, use it.
/// 3. Fork-point based heuristic among common base candidates (remote/local): pick the candidate with
///    the most recent fork-point (`git merge-base --fork-point <cand> HEAD`), falling back to
///    `git merge-base` when the reflog is absent. Reason is `fork-point: <branch>`.
/// 4. The default branch of the primary remote (prefer `origin`), via `refs/remotes/<remote>/HEAD`.
/// 5. Remote common fallbacks: `origin/main`, `origin/master`, `origin/trunk`, `origin/develop`.
/// 6. Local common fallbacks: `main`, `master`, `trunk`, `develop`.
#[derive(Clone, Debug)]
pub(crate) struct ResolvedBase {
    pub base: String,
    pub reason: String,
}

pub(crate) async fn resolve_base_with_hint() -> io::Result<ResolvedBase> {
    // Ensure we're inside a Git repo.
    if !inside_git_repo().await? {
        return Err(io::Error::other("not inside a git repository"));
    }

    // 0) PR base via GitHub CLI (optional).
    if let Some(base_ref) = gh_pr_base_ref().await? {
        if let Some(remote) = default_remote().await? {
            let remote_ref = format!("{remote}/{base_ref}");
            if rev_parse_verify(&remote_ref).await? {
                return Ok(ResolvedBase {
                    base: remote_ref,
                    reason: format!("PR base: {base_ref}"),
                });
            }
        }
        if rev_parse_verify(&base_ref).await? {
            return Ok(ResolvedBase {
                base: base_ref.clone(),
                reason: format!("PR base: {base_ref}"),
            });
        }
    }

    // 1) Upstream that is NOT just the remote-tracking copy of the same branch.
    let current = current_branch_name().await?;
    if let Some(up) = rev_parse_upstream().await? {
        if let Some(cur) = current.as_deref() {
            let tail = up.split('/').next_back().unwrap_or("");
            if tail != cur {
                let reason = format!("upstream: {tail}");
                return Ok(ResolvedBase { base: up, reason });
            }
        } else {
            let tail = up.rsplit('/').next().unwrap_or("");
            let reason = format!("upstream: {tail}");
            return Ok(ResolvedBase { base: up, reason });
        }
    }

    // 2) Fork-point heuristic across likely base branches (remote and local).
    //    This helps local-only branches that are multiple levels deep.
    let mut candidates: Vec<String> = Vec::new();
    if let Some(remote) = default_remote().await? {
        if let Some(sym) = remote_head_symbolic_ref(&remote).await? {
            candidates.push(sym);
        }
        for name in ["main", "master", "trunk", "develop"] {
            candidates.push(format!("{remote}/{name}"));
        }
    }
    // Local names as well (works in repos without remotes)
    for name in ["main", "master", "trunk", "develop"] {
        candidates.push(name.to_string());
    }
    // Also consider all other local branches as potential bases (excluding current).
    if let Some(cur) = current.as_deref() {
        if let Ok(locals) = list_local_branches().await {
            for b in locals {
                if b != cur {
                    candidates.push(b);
                }
            }
        }
    } else if let Ok(locals) = list_local_branches().await {
        candidates.extend(locals);
    }
    // Filter to those that actually resolve
    let mut best: Option<(String, usize)> = None; // (ref, head_distance)
    // Deduplicate while preserving order to avoid redundant git calls
    let mut seen = std::collections::HashSet::new();
    for cand in candidates.into_iter().filter(|c| seen.insert(c.clone())) {
        if !rev_parse_verify(&cand).await? {
            continue;
        }
        if let Some(fp) = merge_base_fork_point(&cand).await? {
            if let Some(dist) = rev_list_count(&fp, "HEAD").await? {
                match best {
                    None => best = Some((cand.clone(), dist)),
                    Some((_, d)) if dist < d => best = Some((cand.clone(), dist)),
                    _ => {}
                }
            }
        } else if let Some(fp) = merge_base(&cand).await?
            && let Some(dist) = rev_list_count(&fp, "HEAD").await?
        {
            match best {
                None => best = Some((cand.clone(), dist)),
                Some((_, d)) if dist < d => best = Some((cand.clone(), dist)),
                _ => {}
            }
        }
    }
    if let Some((base, _)) = best {
        let tail_owned = base
            .rsplit('/')
            .next()
            .map(|s| s.to_string())
            .unwrap_or_else(|| base.clone());
        return Ok(ResolvedBase {
            base,
            reason: format!("fork-point: {tail_owned}"),
        });
    }

    // 3) Remote default HEAD, then common remote names.
    if let Some(remote) = default_remote().await? {
        if let Some(sym) = remote_head_symbolic_ref(&remote).await? {
            let tail = sym.rsplit('/').next().unwrap_or("");
            let reason = format!("remote default: {tail}");
            return Ok(ResolvedBase { base: sym, reason });
        }
        for name in ["main", "master", "trunk", "develop"] {
            let candidate = format!("{remote}/{name}");
            if rev_parse_verify(&candidate).await? {
                return Ok(ResolvedBase {
                    base: candidate,
                    reason: format!("remote fallback: {name}"),
                });
            }
        }
    }

    // 4) Local common branch names (repos without remotes)
    for name in ["main", "master", "trunk", "develop"] {
        if rev_parse_verify(name).await? {
            return Ok(ResolvedBase {
                base: name.to_string(),
                reason: format!("local fallback: {name}"),
            });
        }
    }

    Err(io::Error::other(
        "could not determine base branch; set an upstream with `git push -u`, open a PR, or create a local `main`/`master` branch",
    ))
}

<<<<<<< HEAD
#[allow(dead_code)]
pub(crate) async fn resolve_base() -> io::Result<String> {
    Ok(resolve_base_with_hint().await?.base)
}

=======
>>>>>>> ab03e19d
async fn inside_git_repo() -> io::Result<bool> {
    let status = Command::new("git")
        .args(["rev-parse", "--is-inside-work-tree"])
        .stdout(Stdio::null())
        .stderr(Stdio::null())
        .status()
        .await;

    match status {
        Ok(s) if s.success() => Ok(true),
        Ok(_) => Ok(false),
        Err(e) if e.kind() == io::ErrorKind::NotFound => Ok(false),
        Err(e) => Err(e),
    }
}

/// Return `origin` if present, else the first remote if any.
async fn default_remote() -> io::Result<Option<String>> {
    let output = Command::new("git")
        .args(["remote"])
        .stdout(Stdio::piped())
        .stderr(Stdio::null())
        .output()
        .await?;
    if !output.status.success() {
        return Ok(None);
    }
    let text = String::from_utf8_lossy(&output.stdout);
    let mut remotes: Vec<&str> = text
        .lines()
        .map(str::trim)
        .filter(|s| !s.is_empty())
        .collect();
    if remotes.is_empty() {
        return Ok(None);
    }
    if remotes.contains(&"origin") {
        return Ok(Some("origin".to_string()));
    }
    Ok(Some(remotes.remove(0).to_string()))
}

/// Try to resolve the branch upstream, returning values like `origin/main`.
async fn rev_parse_upstream() -> io::Result<Option<String>> {
    maybe_capture_stdout(&[
        "rev-parse",
        "--abbrev-ref",
        "--symbolic-full-name",
        "@{upstream}",
    ])
    .await
}

/// Resolve `refs/remotes/<remote>/HEAD` to `<remote>/<default_branch>`.
async fn remote_head_symbolic_ref(remote: &str) -> io::Result<Option<String>> {
    if let Some(sym) = maybe_capture_stdout(&[
        "symbolic-ref",
        "--quiet",
        &format!("refs/remotes/{remote}/HEAD"),
    ])
    .await?
    {
        // Example: refs/remotes/origin/main -> origin/main
        let trimmed = sym.trim();
        let prefix = "refs/remotes/";
        if let Some(rest) = trimmed.strip_prefix(prefix) {
            return Ok(Some(rest.to_string()));
        }
        return Ok(Some(trimmed.to_string()));
    }
    Ok(None)
}

/// `git merge-base --fork-point <ref> HEAD` to find the fork-point commit, if any.
async fn merge_base_fork_point(r: &str) -> io::Result<Option<String>> {
    maybe_capture_stdout(&["merge-base", "--fork-point", r, "HEAD"]).await
}

/// `git merge-base <ref> HEAD` fallback when fork-point is unavailable.
async fn merge_base(r: &str) -> io::Result<Option<String>> {
    maybe_capture_stdout(&["merge-base", r, "HEAD"]).await
}

/// Count commits in the range `<from>.. <to>`.
async fn rev_list_count(from: &str, to: &str) -> io::Result<Option<usize>> {
    if let Some(text) =
        maybe_capture_stdout(&["rev-list", "--count", &format!("{from}..{to}")]).await?
    {
        Ok(text.parse::<usize>().ok())
    } else {
        Ok(None)
    }
}

/// Return `true` if `rev-parse --verify --quiet <ref>` succeeds.
async fn rev_parse_verify(r: &str) -> io::Result<bool> {
    let status = Command::new("git")
        .args(["rev-parse", "--verify", "--quiet", r])
        .stdout(Stdio::null())
        .stderr(Stdio::null())
        .status()
        .await?;
    Ok(status.success())
}

/// Capture stdout when the command succeeds; return Ok(None) when it fails.
async fn maybe_capture_stdout(args: &[&str]) -> io::Result<Option<String>> {
    let output = Command::new("git")
        .args(args)
        .stdout(Stdio::piped())
        .stderr(Stdio::null())
        .output()
        .await?;

    if output.status.success() {
        Ok(Some(
            String::from_utf8_lossy(&output.stdout).trim().to_string(),
        ))
    } else {
        Ok(None)
    }
}

/// Current local branch name (None for detached HEAD).
async fn current_branch_name() -> io::Result<Option<String>> {
    let out = maybe_capture_stdout(&["rev-parse", "--abbrev-ref", "HEAD"]).await?;
    match out.as_deref() {
        Some("HEAD") => Ok(None),
        Some(name) if !name.is_empty() => Ok(Some(name.to_string())),
        _ => Ok(None),
    }
}

/// List all local branches (short names).
async fn list_local_branches() -> io::Result<Vec<String>> {
    let output = Command::new("git")
        .args(["for-each-ref", "--format=%(refname:short)", "refs/heads"])
        .stdout(Stdio::piped())
        .stderr(Stdio::null())
        .output()
        .await?;
    if !output.status.success() {
        return Ok(Vec::new());
    }
    let text = String::from_utf8_lossy(&output.stdout);
    Ok(text
        .lines()
        .map(str::trim)
        .filter(|s| !s.is_empty())
        .map(|s| s.to_string())
        .collect())
}

/// Optional: use `gh` to detect PR base ref for current branch.
async fn gh_pr_base_ref() -> io::Result<Option<String>> {
    // Is gh available?
    let gh_ok = Command::new("gh")
        .arg("--version")
        .stdout(Stdio::null())
        .stderr(Stdio::null())
        .status()
        .await
        .ok()
        .map(|s| s.success())
        .unwrap_or(false);
    if !gh_ok {
        return Ok(None);
    }
    let output = Command::new("gh")
        .args([
            "pr",
            "view",
            "--json",
            "baseRefName",
            "--jq",
            ".baseRefName",
        ])
        .stdout(Stdio::piped())
        .stderr(Stdio::null())
        .output()
        .await;
    match output {
        Ok(out) if out.status.success() => {
            let text = String::from_utf8_lossy(&out.stdout).trim().to_string();
            if text.is_empty() {
                Ok(None)
            } else {
                Ok(Some(text))
            }
        }
        _ => Ok(None),
    }
}<|MERGE_RESOLUTION|>--- conflicted
+++ resolved
@@ -160,14 +160,6 @@
     ))
 }
 
-<<<<<<< HEAD
-#[allow(dead_code)]
-pub(crate) async fn resolve_base() -> io::Result<String> {
-    Ok(resolve_base_with_hint().await?.base)
-}
-
-=======
->>>>>>> ab03e19d
 async fn inside_git_repo() -> io::Result<bool> {
     let status = Command::new("git")
         .args(["rev-parse", "--is-inside-work-tree"])
