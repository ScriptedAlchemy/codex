--- conflicted
+++ resolved
@@ -42,19 +42,10 @@
         tx: AppEventSender,
         base: String,
         reason: String,
-<<<<<<< HEAD
         config: OrchestratorConfig,
     ) -> anyhow::Result<Self> {
         let rows = collect_branch_numstat(&base).await.unwrap_or_default();
         let batches = score_and_chunk(rows, config.chunk_limits.clone());
-=======
-        limits: ChunkLimits,
-        batch_prompt_tmpl: &'static str,
-        consolidation_prompt_tmpl: &'static str,
-    ) -> anyhow::Result<Self> {
-        let rows = collect_branch_numstat(&base).await.unwrap_or_default();
-        let batches = score_and_chunk(rows, limits);
->>>>>>> ab03e19d
         Ok(Self {
             tx,
             base,
@@ -67,15 +58,6 @@
             consolidation_prompt_tmpl: config.consolidation_prompt_tmpl,
         })
     }
-
-<<<<<<< HEAD
-    #[allow(dead_code)]
-    pub fn is_running(&self) -> bool {
-        self.stage != Stage::Done
-    }
-
-=======
->>>>>>> ab03e19d
     pub fn has_batches(&self) -> bool {
         !self.batches.is_empty()
     }
@@ -169,15 +151,6 @@
 /// Build a compact consolidation package to keep token size low.
 fn build_consolidation_package(findings: &[ReviewFinding]) -> (String, String) {
     // Very light clustering: group by file and overlapping ranges (<= 5 lines apart), similar titles (case-insensitive prefix match).
-<<<<<<< HEAD
-    #[allow(dead_code)]
-    #[derive(Clone)]
-    struct Key<'a> {
-        path: &'a str,
-        start: u32,
-    }
-=======
->>>>>>> ab03e19d
     let mut items: Vec<&ReviewFinding> = findings.iter().collect();
     items.sort_by(|a, b| {
         a.code_location
@@ -264,19 +237,6 @@
         };
         let (tx_raw, mut rx) = unbounded_channel::<AppEvent>();
         let tx = AppEventSender::new(tx_raw);
-<<<<<<< HEAD
-        let config = OrchestratorConfig {
-            chunk_limits: ChunkLimits {
-                small_files_cap: 10,
-                large_files_cap: 5,
-                large_file_threshold_lines: 100,
-                max_lines: 1000,
-            },
-            batch_prompt_tmpl: "{base} {batch_index}/{batch_total} {size_hint} {file_list}",
-            consolidation_prompt_tmpl: "{base} {stats} {clusters}",
-        };
-=======
->>>>>>> ab03e19d
         let mut orc = Orchestrator {
             base: "origin/main".to_string(),
             reason: "PR base: main".to_string(),
@@ -285,13 +245,8 @@
             acc: Vec::new(),
             stage: Stage::Batching,
             tx,
-<<<<<<< HEAD
-            batch_prompt_tmpl: config.batch_prompt_tmpl,
-            consolidation_prompt_tmpl: config.consolidation_prompt_tmpl,
-=======
             batch_prompt_tmpl: "{base} {batch_index}/{batch_total} {size_hint} {file_list}",
             consolidation_prompt_tmpl: "{base} {stats} {clusters}",
->>>>>>> ab03e19d
         };
 
         orc.start();
