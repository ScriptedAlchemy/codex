--- conflicted
+++ resolved
@@ -110,6 +110,7 @@
 use chrono::Local;
 use codex_common::approval_presets::ApprovalPreset;
 use codex_common::approval_presets::builtin_approval_presets;
+use codex_common::model_presets::ModelPreset;
 use codex_common::model_presets::builtin_model_presets;
 use codex_core::AuthManager;
 use codex_core::ConversationManager;
@@ -277,24 +278,16 @@
     pending_notification: Option<Notification>,
     // Simple review mode flag; used to adjust layout and banners.
     is_review_mode: bool,
-<<<<<<< HEAD
     // Orchestrator for /review-branch multi-batch final-pass flow
-    review_orchestrator: Option<crate::review_branch::orchestrator::Orchestrator>,
-    // Suppress rendering of intermediate batch results in orchestrated /review-branch.
-    suppress_next_review_render: bool,
-    // Cached TUI notifications policy (derived from config.toml at startup)
-    tui_notifications: Notifications,
+    review_orchestrator: Option<Orchestrator>,
     // Subagent focus and registry
     focused_subagent: Option<String>,
     subagents: BTreeMap<String, String>, // id -> description
     subagent_tasks: BTreeSet<String>,
     subagent_status_messages: BTreeMap<String, String>,
-=======
-    review_orchestrator: Option<Orchestrator>,
     // List of ghost commits corresponding to each turn.
     ghost_snapshots: Vec<GhostCommit>,
     ghost_snapshots_disabled: bool,
->>>>>>> cefc228b
 }
 
 struct UserMessage {
@@ -1051,17 +1044,12 @@
             pending_notification: None,
             is_review_mode: false,
             review_orchestrator: None,
-<<<<<<< HEAD
-            suppress_next_review_render: false,
-            tui_notifications,
             focused_subagent: None,
             subagents: BTreeMap::new(),
             subagent_tasks: BTreeSet::new(),
             subagent_status_messages: BTreeMap::new(),
-=======
             ghost_snapshots: Vec::new(),
             ghost_snapshots_disabled: true,
->>>>>>> cefc228b
         }
     }
 
@@ -1123,17 +1111,12 @@
             pending_notification: None,
             is_review_mode: false,
             review_orchestrator: None,
-<<<<<<< HEAD
-            suppress_next_review_render: false,
-            tui_notifications,
             focused_subagent: None,
             subagents: BTreeMap::new(),
             subagent_tasks: BTreeSet::new(),
             subagent_status_messages: BTreeMap::new(),
-=======
             ghost_snapshots: Vec::new(),
             ghost_snapshots_disabled: true,
->>>>>>> cefc228b
         }
     }
 
@@ -1282,87 +1265,8 @@
             SlashCommand::Review => {
                 self.open_review_popup();
             }
-<<<<<<< HEAD
-            SlashCommand::ReviewBranch => {
-                // Show a quick status line and resolve base asynchronously.
-                self.add_to_history(history_cell::new_review_status_line(
-                    "Computing base branch for /review-branch…".to_string(),
-                ));
-                let tx = self.app_event_tx.clone();
-                tokio::spawn(async move {
-                    match resolve_base_with_hint().await {
-                        Ok(rb) => {
-                            let base = rb.base.clone();
-                            let reason = rb.reason.clone();
-                            // Optional: show shortstat to set expectations.
-                            let mut size_hint_line = String::new();
-                            if let Ok(Some(stat)) = branch_shortstat(&base).await {
-                                tx.send(AppEvent::InsertHistoryCell(Box::new(
-                                    history_cell::new_review_status_line(format!(
-                                        "Branch changes vs {base}: {stat} ({reason})"
-                                    )),
-                                )));
-                                if let Some((files, added, deleted)) = parse_shortstat_line(&stat) {
-                                    size_hint_line = format!(
-                                        "Size hint: ~{files} files changed, +{added}/-{deleted} lines."
-                                    );
-                                    // If large, use orchestrated multi-batch flow.
-                                    if (files > 50 || (added + deleted) > 5000)
-                                        && let Ok(orc) =
-                                            crate::review_branch::orchestrator::Orchestrator::new(
-                                                tx.clone(),
-                                                base.clone(),
-                                                reason.clone(),
-                                                crate::review_branch::orchestrator::OrchestratorConfig {
-                                                    chunk_limits: crate::review_branch::chunker::ChunkLimits {
-                                                        small_files_cap: 25,
-                                                        large_files_cap: 5,
-                                                        large_file_threshold_lines: 400,
-                                                        max_lines: 5000,
-                                                    },
-                                                    batch_prompt_tmpl: REVIEW_BRANCH_BATCH_PROMPT_TMPL,
-                                                    consolidation_prompt_tmpl: REVIEW_BRANCH_CONSOLIDATION_PROMPT_TMPL,
-                                                },
-                                            )
-                                            .await
-                                        && orc.has_batches()
-                                    {
-                                        tx.send(AppEvent::InsertHistoryCell(Box::new(
-                                            history_cell::new_review_status_line(format!(
-                                                "Planning {} batch(es) for /review-branch…",
-                                                orc.batches.len()
-                                            )),
-                                        )));
-                                        tx.send(AppEvent::StartReviewBranchOrchestrator(orc));
-                                        return;
-                                    }
-                                }
-                            }
-
-                            let prompt = REVIEW_BRANCH_PROMPT_TMPL
-                                .replace("{base}", &base)
-                                .replace("{size_hint_line}", &size_hint_line);
-                            let hint = format!("branch vs {base} ({reason})");
-                            tx.send(AppEvent::CodexOp(Op::Review {
-                                review_request: ReviewRequest {
-                                    prompt,
-                                    user_facing_hint: hint,
-                                },
-                            }));
-                        }
-                        Err(e) => {
-                            tx.send(AppEvent::InsertHistoryCell(Box::new(
-                                history_cell::new_error_event(format!(
-                                    "/review-branch: failed to determine base branch: {e}"
-                                )),
-                            )));
-                        }
-                    }
-                });
-=======
             SlashCommand::PrChecks => {
                 self.start_pr_checks();
->>>>>>> cefc228b
             }
             SlashCommand::Model => {
                 self.open_model_popup();
@@ -1509,7 +1413,6 @@
             });
         }
 
-<<<<<<< HEAD
         if items.is_empty() {
             return;
         }
@@ -1545,13 +1448,6 @@
                     tracing::error!("failed to send message: {e}");
                 });
         }
-=======
-        self.codex_op_tx
-            .send(Op::UserInput { items })
-            .unwrap_or_else(|e| {
-                tracing::error!("failed to send message: {e}");
-            });
->>>>>>> cefc228b
 
         // Persist the text to cross-session message history.
         if !text.is_empty() {
