use std::collections::HashMap;
use std::collections::VecDeque;
use std::path::PathBuf;
use std::sync::Arc;

use codex_core::config::Config;
use codex_core::protocol::AgentMessageDeltaEvent;
use codex_core::protocol::AgentMessageEvent;
use codex_core::protocol::AgentReasoningDeltaEvent;
use codex_core::protocol::AgentReasoningEvent;
use codex_core::protocol::AgentReasoningRawContentDeltaEvent;
use codex_core::protocol::AgentReasoningRawContentEvent;
use codex_core::protocol::ApplyPatchApprovalRequestEvent;
use codex_core::protocol::BackgroundEventEvent;
use codex_core::protocol::ErrorEvent;
use codex_core::protocol::Event;
use codex_core::protocol::EventMsg;
use codex_core::protocol::ExecApprovalRequestEvent;
use codex_core::protocol::ExecCommandBeginEvent;
use codex_core::protocol::ExecCommandEndEvent;
use codex_core::protocol::ExitedReviewModeEvent;
use codex_core::protocol::InputItem;
use codex_core::protocol::InputMessageKind;
use codex_core::protocol::ListCustomPromptsResponseEvent;
use codex_core::protocol::McpListToolsResponseEvent;
use codex_core::protocol::McpToolCallBeginEvent;
use codex_core::protocol::McpToolCallEndEvent;
use codex_core::protocol::Op;
use codex_core::protocol::PatchApplyBeginEvent;
use codex_core::protocol::ReviewRequest;
use codex_core::protocol::StreamErrorEvent;
use codex_core::protocol::TaskCompleteEvent;
use codex_core::protocol::TokenUsage;
use codex_core::protocol::TokenUsageInfo;
use codex_core::protocol::TurnAbortReason;
use codex_core::protocol::TurnDiffEvent;
use codex_core::protocol::UserMessageEvent;
use codex_core::protocol::WebSearchBeginEvent;
use codex_core::protocol::WebSearchEndEvent;
use codex_protocol::mcp_protocol::ConversationId;
use codex_protocol::parse_command::ParsedCommand;
use crossterm::event::KeyCode;
use crossterm::event::KeyEvent;
use crossterm::event::KeyEventKind;
use crossterm::event::KeyModifiers;
use rand::Rng;
use ratatui::buffer::Buffer;
use ratatui::layout::Constraint;
use ratatui::layout::Layout;
use ratatui::layout::Rect;
use ratatui::widgets::Widget;
use ratatui::widgets::WidgetRef;
use tokio::sync::mpsc::UnboundedSender;
use tracing::debug;

use crate::app_event::AppEvent;
use crate::app_event_sender::AppEventSender;
use crate::bottom_pane::BottomPane;
use crate::bottom_pane::BottomPaneParams;
use crate::bottom_pane::CancellationEvent;
use crate::bottom_pane::InputResult;
use crate::bottom_pane::SelectionAction;
use crate::bottom_pane::SelectionItem;
use crate::clipboard_paste::paste_image_to_temp_png;
use crate::diff_render::display_path_for;
use crate::get_git_diff::get_git_diff;
use crate::history_cell;
use crate::history_cell::AgentMessageCell;
use crate::history_cell::CommandOutput;
use crate::history_cell::ExecCell;
use crate::history_cell::HistoryCell;
use crate::history_cell::PatchEventType;
use crate::markdown::append_markdown;
use crate::slash_command::SlashCommand;
use crate::text_formatting::truncate_text;
use crate::tui::FrameRequester;
// streaming internals are provided by crate::streaming and crate::markdown_stream
use crate::git_branch_base::resolve_base_with_hint;
use crate::git_branch_summary::branch_shortstat;
use crate::git_branch_summary::parse_shortstat_line;
use codex_core::config_types::Notifications as TuiNotifications;
const REVIEW_BRANCH_BATCH_PROMPT_TMPL: &str =
    include_str!("./prompt_for_review_branch_batch_command.md");
const REVIEW_BRANCH_PROMPT_TMPL: &str = include_str!("./prompt_for_review_branch_command.md");
const REVIEW_BRANCH_CONSOLIDATION_PROMPT_TMPL: &str =
    include_str!("./prompt_for_review_branch_consolidation.md");
use crate::user_approval_widget::ApprovalRequest;
mod interrupts;
use self::interrupts::InterruptManager;
mod agent;
use self::agent::spawn_agent;
use self::agent::spawn_agent_from_existing;
mod session_header;
use self::session_header::SessionHeader;
use crate::streaming::controller::AppEventHistorySink;
use crate::streaming::controller::StreamController;
use codex_common::approval_presets::ApprovalPreset;
use codex_common::approval_presets::builtin_approval_presets;
use codex_common::model_presets::builtin_model_presets;
use codex_core::AuthManager;
use codex_core::ConversationManager;
use codex_core::protocol::AskForApproval;
use codex_core::protocol::SandboxPolicy;
use codex_core::protocol_config_types::ReasoningEffort as ReasoningEffortConfig;
use codex_file_search::FileMatch;

// Track information about an in-flight exec command.
struct RunningCommand {
    command: Vec<String>,
    parsed_cmd: Vec<ParsedCommand>,
}

/// Common initialization parameters shared by all `ChatWidget` constructors.
pub(crate) struct ChatWidgetInit {
    pub(crate) config: Config,
    pub(crate) frame_requester: FrameRequester,
    pub(crate) app_event_tx: AppEventSender,
    pub(crate) initial_prompt: Option<String>,
    pub(crate) initial_images: Vec<PathBuf>,
    pub(crate) enhanced_keys_supported: bool,
    pub(crate) auth_manager: Arc<AuthManager>,
    pub(crate) tui_notifications: TuiNotifications,
}

pub(crate) struct ChatWidget {
    app_event_tx: AppEventSender,
    codex_op_tx: UnboundedSender<Op>,
    bottom_pane: BottomPane,
    active_exec_cell: Option<ExecCell>,
    config: Config,
    auth_manager: Arc<AuthManager>,
    session_header: SessionHeader,
    initial_user_message: Option<UserMessage>,
    token_info: Option<TokenUsageInfo>,
    // Stream lifecycle controller
    stream: StreamController,
    running_commands: HashMap<String, RunningCommand>,
    task_complete_pending: bool,
    // Queue of interruptive UI events deferred during an active write cycle
    interrupts: InterruptManager,
    // Accumulates the current reasoning block text to extract a header
    reasoning_buffer: String,
    // Accumulates full reasoning content for transcript-only recording
    full_reasoning_buffer: String,
    conversation_id: Option<ConversationId>,
    frame_requester: FrameRequester,
    // Whether to include the initial welcome banner on session configured
    show_welcome_banner: bool,
    // When resuming an existing session (selected via resume picker), avoid an
    // immediate redraw on SessionConfigured to prevent a gratuitous UI flicker.
    suppress_session_configured_redraw: bool,
    // User messages queued while a turn is in progress
    queued_user_messages: VecDeque<UserMessage>,
    // Pending notification to show when unfocused on next Draw
    pending_notification: Option<Notification>,
    // Simple review mode flag; used to adjust layout and banners.
    is_review_mode: bool,
    // Orchestrator for /review-branch multi-batch final-pass flow
    review_orchestrator: Option<crate::review_branch::orchestrator::Orchestrator>,
    // Suppress rendering of intermediate batch results in orchestrated /review-branch.
    suppress_next_review_render: bool,
    // Cached TUI notifications policy (derived from config.toml at startup)
    tui_notifications: TuiNotifications,
    // Subagent focus and registry
    focused_subagent: Option<String>,
    subagents: std::collections::BTreeMap<String, String>, // id -> description
}

struct UserMessage {
    text: String,
    image_paths: Vec<PathBuf>,
}

impl From<String> for UserMessage {
    fn from(text: String) -> Self {
        Self {
            text,
            image_paths: Vec::new(),
        }
    }
}

fn create_initial_user_message(text: String, image_paths: Vec<PathBuf>) -> Option<UserMessage> {
    if text.is_empty() && image_paths.is_empty() {
        None
    } else {
        Some(UserMessage { text, image_paths })
    }
}

impl ChatWidget {
    pub(crate) fn set_review_orchestrator(
        &mut self,
        orc: crate::review_branch::orchestrator::Orchestrator,
    ) {
        self.review_orchestrator = Some(orc);
        if let Some(orc) = self.review_orchestrator.as_mut() {
            orc.start();
        }
    }
    fn flush_answer_stream_with_separator(&mut self) {
        let sink = AppEventHistorySink(self.app_event_tx.clone());
        let _ = self.stream.finalize(true, &sink);
    }
    // --- Small event handlers ---
    fn on_session_configured(&mut self, event: codex_core::protocol::SessionConfiguredEvent) {
        self.bottom_pane
            .set_history_metadata(event.history_log_id, event.history_entry_count);
        self.conversation_id = Some(event.session_id);
        let initial_messages = event.initial_messages.clone();
        let model_for_header = event.model.clone();
        self.session_header.set_model(&model_for_header);
        self.add_to_history(history_cell::new_session_info(
            &self.config,
            event,
            self.show_welcome_banner,
        ));
        if let Some(messages) = initial_messages {
            self.replay_initial_messages(messages);
        }
        // Ask codex-core to enumerate custom prompts for this session.
        self.submit_op(Op::ListCustomPrompts);
        if let Some(user_message) = self.initial_user_message.take() {
            self.submit_user_message(user_message);
        }
        if !self.suppress_session_configured_redraw {
            self.request_redraw();
        }
    }

    fn on_agent_message(&mut self, message: String) {
        let sink = AppEventHistorySink(self.app_event_tx.clone());
        let finished = self.stream.apply_final_answer(&message, &sink);
        self.handle_if_stream_finished(finished);
        self.request_redraw();
    }

    fn on_agent_message_delta(&mut self, delta: String) {
        self.handle_streaming_delta(delta);
    }

    fn on_agent_reasoning_delta(&mut self, delta: String) {
        // For reasoning deltas, do not stream to history. Accumulate the
        // current reasoning block and extract the first bold element
        // (between **/**) as the chunk header. Show this header as status.
        self.reasoning_buffer.push_str(&delta);

        if let Some(header) = extract_first_bold(&self.reasoning_buffer) {
            // Update the shimmer header to the extracted reasoning chunk header.
            self.bottom_pane.update_status_header(header);
        } else {
            // Fallback while we don't yet have a bold header: leave existing header as-is.
        }
        self.request_redraw();
    }

    fn on_agent_reasoning_final(&mut self) {
        // At the end of a reasoning block, record transcript-only content.
        self.full_reasoning_buffer.push_str(&self.reasoning_buffer);
        if !self.full_reasoning_buffer.is_empty() {
            let cell = history_cell::new_reasoning_summary_block(
                self.full_reasoning_buffer.clone(),
                &self.config,
            );
            self.add_boxed_history(cell);
        }
        self.reasoning_buffer.clear();
        self.full_reasoning_buffer.clear();
        self.request_redraw();
    }

    fn on_reasoning_section_break(&mut self) {
        // Start a new reasoning block for header extraction and accumulate transcript.
        self.full_reasoning_buffer.push_str(&self.reasoning_buffer);
        self.full_reasoning_buffer.push_str("\n\n");
        self.reasoning_buffer.clear();
    }

    // Raw reasoning uses the same flow as summarized reasoning

    fn on_task_started(&mut self) {
        self.bottom_pane.clear_ctrl_c_quit_hint();
        self.bottom_pane.set_task_running(true);
        self.stream.reset_headers_for_new_turn();
        self.full_reasoning_buffer.clear();
        self.reasoning_buffer.clear();
        self.request_redraw();
    }

    fn on_task_complete(&mut self, last_agent_message: Option<String>) {
        // If a stream is currently active, finalize only that stream to flush any tail
        // without emitting stray headers for other streams.
        if self.stream.is_write_cycle_active() {
            let sink = AppEventHistorySink(self.app_event_tx.clone());
            let _ = self.stream.finalize(true, &sink);
        }
        // Mark task stopped and request redraw now that all content is in history.
        self.bottom_pane.set_task_running(false);
        self.running_commands.clear();
        self.request_redraw();

        // If there is a queued user message, send exactly one now to begin the next turn.
        self.maybe_send_next_queued_input();
        // Emit a notification when the turn completes (suppressed if focused).
        self.notify(Notification::AgentTurnComplete {
            response: last_agent_message.unwrap_or_default(),
        });
    }

    pub(crate) fn set_token_info(&mut self, info: Option<TokenUsageInfo>) {
        self.bottom_pane.set_token_usage(info.clone());
        self.token_info = info;
    }
    /// Finalize any active exec as failed and stop/clear running UI state.
    fn finalize_turn(&mut self) {
        // Ensure any spinner is replaced by a red ✗ and flushed into history.
        self.finalize_active_exec_cell_as_failed();
        // Reset running state and clear streaming buffers.
        self.bottom_pane.set_task_running(false);
        self.running_commands.clear();
        self.stream.clear_all();
    }

    fn on_error(&mut self, message: String) {
        self.finalize_turn();
        self.add_to_history(history_cell::new_error_event(message));
        self.request_redraw();

        // After an error ends the turn, try sending the next queued input.
        self.maybe_send_next_queued_input();
    }

    /// Handle a turn aborted due to user interrupt (Esc).
    /// When there are queued user messages, restore them into the composer
    /// separated by newlines rather than auto‑submitting the next one.
    fn on_interrupted_turn(&mut self, reason: TurnAbortReason) {
        // Finalize, log a gentle prompt, and clear running state.
        self.finalize_turn();

        if reason != TurnAbortReason::ReviewEnded {
            self.add_to_history(history_cell::new_error_event(
                "Conversation interrupted - tell the model what to do differently".to_owned(),
            ));
        }

        // If any messages were queued during the task, restore them into the composer.
        if !self.queued_user_messages.is_empty() {
            let combined = self
                .queued_user_messages
                .iter()
                .map(|m| m.text.clone())
                .collect::<Vec<_>>()
                .join("\n");
            self.bottom_pane.set_composer_text(combined);
            // Clear the queue and update the status indicator list.
            self.queued_user_messages.clear();
            self.refresh_queued_user_messages();
        }

        self.request_redraw();
    }

    fn on_plan_update(&mut self, update: codex_core::plan_tool::UpdatePlanArgs) {
        self.add_to_history(history_cell::new_plan_update(update));
    }

    fn on_exec_approval_request(&mut self, id: String, ev: ExecApprovalRequestEvent) {
        let id2 = id.clone();
        let ev2 = ev.clone();
        self.defer_or_handle(
            |q| q.push_exec_approval(id, ev),
            |s| s.handle_exec_approval_now(id2, ev2),
        );
    }

    fn on_apply_patch_approval_request(&mut self, id: String, ev: ApplyPatchApprovalRequestEvent) {
        let id2 = id.clone();
        let ev2 = ev.clone();
        self.defer_or_handle(
            |q| q.push_apply_patch_approval(id, ev),
            |s| s.handle_apply_patch_approval_now(id2, ev2),
        );
    }

    fn on_exec_command_begin(&mut self, ev: ExecCommandBeginEvent) {
        self.flush_answer_stream_with_separator();
        let ev2 = ev.clone();
        self.defer_or_handle(|q| q.push_exec_begin(ev), |s| s.handle_exec_begin_now(ev2));
    }

    fn on_exec_command_output_delta(
        &mut self,
        _ev: codex_core::protocol::ExecCommandOutputDeltaEvent,
    ) {
        // TODO: Handle streaming exec output if/when implemented
    }

    fn on_patch_apply_begin(&mut self, event: PatchApplyBeginEvent) {
        self.add_to_history(history_cell::new_patch_event(
            PatchEventType::ApplyBegin {
                auto_approved: event.auto_approved,
            },
            event.changes,
            &self.config.cwd,
        ));
    }

    fn on_patch_apply_end(&mut self, event: codex_core::protocol::PatchApplyEndEvent) {
        let ev2 = event.clone();
        self.defer_or_handle(
            |q| q.push_patch_end(event),
            |s| s.handle_patch_apply_end_now(ev2),
        );
    }

    fn on_exec_command_end(&mut self, ev: ExecCommandEndEvent) {
        let ev2 = ev.clone();
        self.defer_or_handle(|q| q.push_exec_end(ev), |s| s.handle_exec_end_now(ev2));
    }

    fn on_mcp_tool_call_begin(&mut self, ev: McpToolCallBeginEvent) {
        let ev2 = ev.clone();
        self.defer_or_handle(|q| q.push_mcp_begin(ev), |s| s.handle_mcp_begin_now(ev2));
    }

    fn on_mcp_tool_call_end(&mut self, ev: McpToolCallEndEvent) {
        let ev2 = ev.clone();
        self.defer_or_handle(|q| q.push_mcp_end(ev), |s| s.handle_mcp_end_now(ev2));
    }

    fn on_web_search_begin(&mut self, _ev: WebSearchBeginEvent) {
        self.flush_answer_stream_with_separator();
    }

    fn on_web_search_end(&mut self, ev: WebSearchEndEvent) {
        self.flush_answer_stream_with_separator();
        self.add_to_history(history_cell::new_web_search_call(format!(
            "Searched: {}",
            ev.query
        )));
    }

    fn on_get_history_entry_response(
        &mut self,
        event: codex_core::protocol::GetHistoryEntryResponseEvent,
    ) {
        let codex_core::protocol::GetHistoryEntryResponseEvent {
            offset,
            log_id,
            entry,
        } = event;
        self.bottom_pane
            .on_history_entry_response(log_id, offset, entry.map(|e| e.text));
    }

    fn on_shutdown_complete(&mut self) {
        self.app_event_tx.send(AppEvent::ExitRequest);
    }

    fn on_turn_diff(&mut self, unified_diff: String) {
        debug!("TurnDiffEvent: {unified_diff}");
    }

    fn on_background_event(&mut self, message: String) {
        debug!("BackgroundEvent: {message}");
        // Surface subagent lifecycle events and track active set.
        if let Some(stripped) = message.strip_prefix("Subagent ") {
            if let Some((id, rest)) = stripped.split_once(' ') {
                if rest.starts_with("opened:") {
                    let desc = rest.trim_start_matches("opened:").trim().to_string();
                    self.subagents.insert(id.to_string(), desc);
                } else if rest.starts_with("ended") {
                    self.subagents.remove(id);
                    if self.focused_subagent.as_deref() == Some(id) {
                        self.focused_subagent = None;
                    }
                }
            }
            self.add_to_history(history_cell::new_subagent_event(message));
            self.request_redraw();
        }
    }

    fn on_stream_error(&mut self, message: String) {
        // Show stream errors in the transcript so users see retry/backoff info.
        self.add_to_history(history_cell::new_stream_error_event(message));
        self.request_redraw();
    }
    /// Periodic tick to commit at most one queued line to history with a small delay,
    /// animating the output.
    pub(crate) fn on_commit_tick(&mut self) {
        let sink = AppEventHistorySink(self.app_event_tx.clone());
        let finished = self.stream.on_commit_tick(&sink);
        self.handle_if_stream_finished(finished);
    }
    fn is_write_cycle_active(&self) -> bool {
        self.stream.is_write_cycle_active()
    }

    fn flush_interrupt_queue(&mut self) {
        let mut mgr = std::mem::take(&mut self.interrupts);
        mgr.flush_all(self);
        self.interrupts = mgr;
    }

    #[inline]
    fn defer_or_handle(
        &mut self,
        push: impl FnOnce(&mut InterruptManager),
        handle: impl FnOnce(&mut Self),
    ) {
        // Preserve deterministic FIFO across queued interrupts: once anything
        // is queued due to an active write cycle, continue queueing until the
        // queue is flushed to avoid reordering (e.g., ExecEnd before ExecBegin).
        if self.is_write_cycle_active() || !self.interrupts.is_empty() {
            push(&mut self.interrupts);
        } else {
            handle(self);
        }
    }

    #[inline]
    fn handle_if_stream_finished(&mut self, finished: bool) {
        if finished {
            if self.task_complete_pending {
                self.bottom_pane.set_task_running(false);
                self.task_complete_pending = false;
            }
            // A completed stream indicates non-exec content was just inserted.
            self.flush_interrupt_queue();
        }
    }

    #[inline]
    fn handle_streaming_delta(&mut self, delta: String) {
        // Before streaming agent content, flush any active exec cell group.
        self.flush_active_exec_cell();
        let sink = AppEventHistorySink(self.app_event_tx.clone());
        self.stream.begin(&sink);
        self.stream.push_and_maybe_commit(&delta, &sink);
        self.request_redraw();
    }

    pub(crate) fn handle_exec_end_now(&mut self, ev: ExecCommandEndEvent) {
        let running = self.running_commands.remove(&ev.call_id);
        let (command, parsed) = match running {
            Some(rc) => (rc.command, rc.parsed_cmd),
            None => (vec![ev.call_id.clone()], Vec::new()),
        };

        if self.active_exec_cell.is_none() {
            // This should have been created by handle_exec_begin_now, but in case it wasn't,
            // create it now.
            self.active_exec_cell = Some(history_cell::new_active_exec_command(
                ev.call_id.clone(),
                command,
                parsed,
            ));
        }
        if let Some(cell) = self.active_exec_cell.as_mut() {
            cell.complete_call(
                &ev.call_id,
                CommandOutput {
                    exit_code: ev.exit_code,
                    stdout: ev.stdout.clone(),
                    stderr: ev.stderr.clone(),
                    formatted_output: ev.formatted_output.clone(),
                },
                ev.duration,
            );
            if cell.should_flush() {
                self.flush_active_exec_cell();
            }
        }
    }

    pub(crate) fn handle_patch_apply_end_now(
        &mut self,
        event: codex_core::protocol::PatchApplyEndEvent,
    ) {
        // If the patch was successful, just let the "Edited" block stand.
        // Otherwise, add a failure block.
        if !event.success {
            self.add_to_history(history_cell::new_patch_apply_failure(event.stderr));
        }
    }

    pub(crate) fn handle_exec_approval_now(&mut self, id: String, ev: ExecApprovalRequestEvent) {
        self.flush_answer_stream_with_separator();
        // Emit the proposed command into history (like proposed patches)
        self.add_to_history(history_cell::new_proposed_command(&ev.command));
        let command = shlex::try_join(ev.command.iter().map(|s| s.as_str()))
            .unwrap_or_else(|_| ev.command.join(" "));
        self.notify(Notification::ExecApprovalRequested { command });

        let request = ApprovalRequest::Exec {
            id,
            command: ev.command,
            reason: ev.reason,
        };
        self.bottom_pane.push_approval_request(request);
        self.request_redraw();
    }

    pub(crate) fn handle_apply_patch_approval_now(
        &mut self,
        id: String,
        ev: ApplyPatchApprovalRequestEvent,
    ) {
        self.flush_answer_stream_with_separator();
        self.add_to_history(history_cell::new_patch_event(
            PatchEventType::ApprovalRequest,
            ev.changes.clone(),
            &self.config.cwd,
        ));

        let request = ApprovalRequest::ApplyPatch {
            id,
            reason: ev.reason,
            grant_root: ev.grant_root,
        };
        self.bottom_pane.push_approval_request(request);
        self.request_redraw();
        self.notify(Notification::EditApprovalRequested {
            cwd: self.config.cwd.clone(),
            changes: ev.changes.keys().cloned().collect(),
        });
    }

    pub(crate) fn handle_exec_begin_now(&mut self, ev: ExecCommandBeginEvent) {
        // Ensure the status indicator is visible while the command runs.
        self.running_commands.insert(
            ev.call_id.clone(),
            RunningCommand {
                command: ev.command.clone(),
                parsed_cmd: ev.parsed_cmd.clone(),
            },
        );
        if let Some(exec) = &self.active_exec_cell {
            if let Some(new_exec) = exec.with_added_call(
                ev.call_id.clone(),
                ev.command.clone(),
                ev.parsed_cmd.clone(),
            ) {
                self.active_exec_cell = Some(new_exec);
            } else {
                // Make a new cell.
                self.flush_active_exec_cell();
                self.active_exec_cell = Some(history_cell::new_active_exec_command(
                    ev.call_id.clone(),
                    ev.command.clone(),
                    ev.parsed_cmd,
                ));
            }
        } else {
            self.active_exec_cell = Some(history_cell::new_active_exec_command(
                ev.call_id.clone(),
                ev.command.clone(),
                ev.parsed_cmd,
            ));
        }

        // Request a redraw so the working header and command list are visible immediately.
        self.request_redraw();
    }

    pub(crate) fn handle_mcp_begin_now(&mut self, ev: McpToolCallBeginEvent) {
        self.flush_answer_stream_with_separator();
        self.add_to_history(history_cell::new_active_mcp_tool_call(ev.invocation));
    }
    pub(crate) fn handle_mcp_end_now(&mut self, ev: McpToolCallEndEvent) {
        self.flush_answer_stream_with_separator();
        self.add_boxed_history(history_cell::new_completed_mcp_tool_call(
            80,
            ev.invocation,
            ev.duration,
            ev.result
                .as_ref()
                .map(|r| !r.is_error.unwrap_or(false))
                .unwrap_or(false),
            ev.result,
        ));
    }

    fn layout_areas(&self, area: Rect) -> [Rect; 3] {
        let bottom_min = self.bottom_pane.desired_height(area.width).min(area.height);
        let remaining = area.height.saturating_sub(bottom_min);

        let active_desired = self
            .active_exec_cell
            .as_ref()
            .map_or(0, |c| c.desired_height(area.width) + 1);
        let active_height = active_desired.min(remaining);
        // Note: no header area; remaining is not used beyond computing active height.

        let header_height = 0u16;

        Layout::vertical([
            Constraint::Length(header_height),
            Constraint::Length(active_height),
            Constraint::Min(bottom_min),
        ])
        .areas(area)
    }

    pub(crate) fn new(
        common: ChatWidgetInit,
        conversation_manager: Arc<ConversationManager>,
    ) -> Self {
        let ChatWidgetInit {
            config,
            frame_requester,
            app_event_tx,
            initial_prompt,
            initial_images,
            enhanced_keys_supported,
            auth_manager,
            tui_notifications,
        } = common;
        let mut rng = rand::rng();
        let placeholder = EXAMPLE_PROMPTS[rng.random_range(0..EXAMPLE_PROMPTS.len())].to_string();
        let codex_op_tx = spawn_agent(config.clone(), app_event_tx.clone(), conversation_manager);

        Self {
            app_event_tx: app_event_tx.clone(),
            frame_requester: frame_requester.clone(),
            codex_op_tx,
            bottom_pane: BottomPane::new(BottomPaneParams {
                frame_requester,
                app_event_tx,
                has_input_focus: true,
                enhanced_keys_supported,
                placeholder_text: placeholder,
                disable_paste_burst: config.disable_paste_burst,
            }),
            active_exec_cell: None,
            config: config.clone(),
            auth_manager,
            session_header: SessionHeader::new(config.model.clone()),
            initial_user_message: create_initial_user_message(
                initial_prompt.unwrap_or_default(),
                initial_images,
            ),
            token_info: None,
            stream: StreamController::new(config),
            running_commands: HashMap::new(),
            task_complete_pending: false,
            interrupts: InterruptManager::new(),
            reasoning_buffer: String::new(),
            full_reasoning_buffer: String::new(),
            conversation_id: None,
            queued_user_messages: VecDeque::new(),
            show_welcome_banner: true,
            suppress_session_configured_redraw: false,
            pending_notification: None,
            is_review_mode: false,
            review_orchestrator: None,
            suppress_next_review_render: false,
            tui_notifications,
            focused_subagent: None,
            subagents: std::collections::BTreeMap::new(),
        }
    }

    /// Create a ChatWidget attached to an existing conversation (e.g., a fork).
    pub(crate) fn new_from_existing(
        common: ChatWidgetInit,
        conversation: std::sync::Arc<codex_core::CodexConversation>,
        session_configured: codex_core::protocol::SessionConfiguredEvent,
    ) -> Self {
        let ChatWidgetInit {
            config,
            frame_requester,
            app_event_tx,
            initial_prompt,
            initial_images,
            enhanced_keys_supported,
            auth_manager,
            tui_notifications,
        } = common;
        let mut rng = rand::rng();
        let placeholder = EXAMPLE_PROMPTS[rng.random_range(0..EXAMPLE_PROMPTS.len())].to_string();

        let codex_op_tx =
            spawn_agent_from_existing(conversation, session_configured, app_event_tx.clone());

        Self {
            app_event_tx: app_event_tx.clone(),
            frame_requester: frame_requester.clone(),
            codex_op_tx,
            bottom_pane: BottomPane::new(BottomPaneParams {
                frame_requester,
                app_event_tx,
                has_input_focus: true,
                enhanced_keys_supported,
                placeholder_text: placeholder,
                disable_paste_burst: config.disable_paste_burst,
            }),
            active_exec_cell: None,
            config: config.clone(),
            auth_manager,
            session_header: SessionHeader::new(config.model.clone()),
            initial_user_message: create_initial_user_message(
                initial_prompt.unwrap_or_default(),
                initial_images,
            ),
            token_info: None,
            stream: StreamController::new(config),
            running_commands: HashMap::new(),
            task_complete_pending: false,
            interrupts: InterruptManager::new(),
            reasoning_buffer: String::new(),
            full_reasoning_buffer: String::new(),
            conversation_id: None,
            queued_user_messages: VecDeque::new(),
            show_welcome_banner: true,
            suppress_session_configured_redraw: true,
            pending_notification: None,
            is_review_mode: false,
            review_orchestrator: None,
            suppress_next_review_render: false,
            tui_notifications,
            focused_subagent: None,
            subagents: std::collections::BTreeMap::new(),
        }
    }

    pub fn desired_height(&self, width: u16) -> u16 {
        self.bottom_pane.desired_height(width)
            + self
                .active_exec_cell
                .as_ref()
                .map_or(0, |c| c.desired_height(width) + 1)
    }

    pub(crate) fn handle_key_event(&mut self, key_event: KeyEvent) {
        match key_event {
            KeyEvent {
                code: KeyCode::Char('c'),
                modifiers: crossterm::event::KeyModifiers::CONTROL,
                kind: KeyEventKind::Press,
                ..
            } => {
                self.on_ctrl_c();
                return;
            }
            KeyEvent {
                code: KeyCode::Char('o'),
                modifiers: KeyModifiers::CONTROL,
                kind: KeyEventKind::Press,
                ..
            } => {
                self.cycle_subagent_focus();
                return;
            }
            KeyEvent {
                code: KeyCode::Char('v'),
                modifiers: KeyModifiers::CONTROL,
                kind: KeyEventKind::Press,
                ..
            } => {
                if let Ok((path, info)) = paste_image_to_temp_png() {
                    self.attach_image(path, info.width, info.height, info.encoded_format.label());
                }
                return;
            }
            other if other.kind == KeyEventKind::Press => {
                self.bottom_pane.clear_ctrl_c_quit_hint();
            }
            _ => {}
        }

        match key_event {
            KeyEvent {
                code: KeyCode::Up,
                modifiers: KeyModifiers::ALT,
                kind: KeyEventKind::Press,
                ..
            } if !self.queued_user_messages.is_empty() => {
                // Prefer the most recently queued item.
                if let Some(user_message) = self.queued_user_messages.pop_back() {
                    self.bottom_pane.set_composer_text(user_message.text);
                    self.refresh_queued_user_messages();
                    self.request_redraw();
                }
            }
            _ => {
                match self.bottom_pane.handle_key_event(key_event) {
                    InputResult::Submitted(text) => {
                        // If a task is running, queue the user input to be sent after the turn completes.
                        let user_message = UserMessage {
                            text,
                            image_paths: self.bottom_pane.take_recent_submission_images(),
                        };
                        if self.bottom_pane.is_task_running() {
                            self.queued_user_messages.push_back(user_message);
                            self.refresh_queued_user_messages();
                        } else {
                            self.submit_user_message(user_message);
                        }
                    }
                    InputResult::Command(cmd) => {
                        self.dispatch_command(cmd);
                    }
                    InputResult::None => {}
                }
            }
        }
    }

    fn cycle_subagent_focus(&mut self) {
        // Ordered list: parent (None) + active subagent ids sorted
        let mut ids: Vec<Option<String>> = vec![None];
        ids.extend(self.subagents.keys().cloned().map(Some));
        let cur_idx = ids
            .iter()
            .position(|v| v.as_ref() == self.focused_subagent.as_ref())
            .unwrap_or(0);
        let next_idx = (cur_idx + 1) % ids.len().max(1);
        self.focused_subagent = ids[next_idx].clone();
        let banner = match self.focused_subagent.as_deref() {
            Some(id) => format!("Focus: subagent {id}"),
            None => "Focus: parent".to_string(),
        };
        self.add_to_history(history_cell::new_subagent_event(banner));
        self.request_redraw();
    }

    pub(crate) fn attach_image(
        &mut self,
        path: PathBuf,
        width: u32,
        height: u32,
        format_label: &str,
    ) {
        tracing::info!(
            "attach_image path={path:?} width={width} height={height} format={format_label}",
        );
        self.bottom_pane
            .attach_image(path, width, height, format_label);
        self.request_redraw();
    }

    fn dispatch_command(&mut self, cmd: SlashCommand) {
        if !cmd.available_during_task() && self.bottom_pane.is_task_running() {
            let message = format!(
                "'/{}' is disabled while a task is in progress.",
                cmd.command()
            );
            self.add_to_history(history_cell::new_error_event(message));
            self.request_redraw();
            return;
        }
        match cmd {
            SlashCommand::New => {
                self.app_event_tx.send(AppEvent::NewSession);
            }
            SlashCommand::Init => {
                const INIT_PROMPT: &str = include_str!("../prompt_for_init_command.md");
                self.submit_text_message(INIT_PROMPT.to_string());
            }
            SlashCommand::Compact => {
                self.clear_token_usage();
                self.app_event_tx.send(AppEvent::CodexOp(Op::Compact));
            }
            SlashCommand::Review => {
                // Simplified flow: directly send a review op for current changes.
                self.submit_op(Op::Review {
                    review_request: ReviewRequest {
                        prompt: "review current changes".to_string(),
                        user_facing_hint: "current changes".to_string(),
                    },
                });
            }
            SlashCommand::ReviewBranch => {
                // Show a quick status line and resolve base asynchronously.
                self.add_to_history(history_cell::new_review_status_line(
                    "Computing base branch for /review-branch…".to_string(),
                ));
                let tx = self.app_event_tx.clone();
                tokio::spawn(async move {
                    match resolve_base_with_hint().await {
                        Ok(rb) => {
                            let base = rb.base.clone();
                            let reason = rb.reason.clone();
                            // Optional: show shortstat to set expectations.
                            let mut size_hint_line = String::new();
                            if let Ok(Some(stat)) = branch_shortstat(&base).await {
                                tx.send(AppEvent::InsertHistoryCell(Box::new(
                                    history_cell::new_review_status_line(format!(
                                        "Branch changes vs {base}: {stat} ({reason})"
                                    )),
                                )));
                                if let Some((files, added, deleted)) = parse_shortstat_line(&stat) {
                                    size_hint_line = format!(
                                        "Size hint: ~{files} files changed, +{added}/-{deleted} lines."
                                    );
                                    // If large, use orchestrated multi-batch flow.
                                    if (files > 50 || (added + deleted) > 5000)
<<<<<<< HEAD
                                            && let Ok(orc) =
                                                crate::review_branch::orchestrator::Orchestrator::new(
                                                    tx.clone(),
                                                    base.clone(),
                                                    reason.clone(),
                                                    crate::review_branch::orchestrator::OrchestratorConfig {
                                                        chunk_limits: crate::review_branch::chunker::ChunkLimits {
                                                            small_files_cap: 25,
                                                            large_files_cap: 5,
                                                            large_file_threshold_lines: 400,
                                                            max_lines: 5000,
                                                        },
                                                        batch_prompt_tmpl: REVIEW_BRANCH_BATCH_PROMPT_TMPL,
                                                        consolidation_prompt_tmpl: REVIEW_BRANCH_CONSOLIDATION_PROMPT_TMPL,
                                                    },
                                                )
                                                .await
=======
                                        && let Ok(orc) =
                                            crate::review_branch::orchestrator::Orchestrator::new(
                                                tx.clone(),
                                                base.clone(),
                                                reason.clone(),
                                                crate::review_branch::chunker::ChunkLimits {
                                                    small_files_cap: 25,
                                                    large_files_cap: 5,
                                                    large_file_threshold_lines: 400,
                                                    max_lines: 5000,
                                                },
                                                REVIEW_BRANCH_BATCH_PROMPT_TMPL,
                                                REVIEW_BRANCH_CONSOLIDATION_PROMPT_TMPL,
                                            )
                                            .await
>>>>>>> ab03e19d
                                        && orc.has_batches()
                                    {
                                        tx.send(AppEvent::InsertHistoryCell(Box::new(
                                            history_cell::new_review_status_line(format!(
                                                "Planning {} batch(es) for /review-branch…",
                                                orc.batches.len()
                                            )),
                                        )));
                                        tx.send(AppEvent::StartReviewBranchOrchestrator(orc));
                                        return;
                                    }
                                }
                            }

                            let prompt = REVIEW_BRANCH_PROMPT_TMPL
                                .replace("{base}", &base)
                                .replace("{size_hint_line}", &size_hint_line);
                            let hint = format!("branch vs {base} ({reason})");
                            tx.send(AppEvent::CodexOp(Op::Review {
                                review_request: ReviewRequest {
                                    prompt,
                                    user_facing_hint: hint,
                                },
                            }));
                        }
                        Err(e) => {
                            tx.send(AppEvent::InsertHistoryCell(Box::new(
                                history_cell::new_error_event(format!(
                                    "/review-branch: failed to determine base branch: {e}"
                                )),
                            )));
                        }
                    }
                });
            }
            SlashCommand::Model => {
                self.open_model_popup();
            }
            SlashCommand::Approvals => {
                self.open_approvals_popup();
            }
            SlashCommand::Quit => {
                self.app_event_tx.send(AppEvent::ExitRequest);
            }
            SlashCommand::Logout => {
                if let Err(e) = codex_core::auth::logout(&self.config.codex_home) {
                    tracing::error!("failed to logout: {e}");
                }
                self.app_event_tx.send(AppEvent::ExitRequest);
            }
            SlashCommand::Diff => {
                self.add_diff_in_progress();
                let tx = self.app_event_tx.clone();
                tokio::spawn(async move {
                    let text = match get_git_diff().await {
                        Ok((is_git_repo, diff_text)) => {
                            if is_git_repo {
                                diff_text
                            } else {
                                "`/diff` — _not inside a git repository_".to_string()
                            }
                        }
                        Err(e) => format!("Failed to compute diff: {e}"),
                    };
                    tx.send(AppEvent::DiffResult(text));
                });
            }
            SlashCommand::Mention => {
                self.insert_str("@");
            }
            SlashCommand::Status => {
                self.add_status_output();
            }
            SlashCommand::Mcp => {
                self.add_mcp_output();
            }
            #[cfg(debug_assertions)]
            SlashCommand::TestApproval => {
                use codex_core::protocol::EventMsg;
                use std::collections::HashMap;

                use codex_core::protocol::ApplyPatchApprovalRequestEvent;
                use codex_core::protocol::FileChange;

                self.app_event_tx.send(AppEvent::CodexEvent(Event {
                    id: "1".to_string(),
                    // msg: EventMsg::ExecApprovalRequest(ExecApprovalRequestEvent {
                    //     call_id: "1".to_string(),
                    //     command: vec!["git".into(), "apply".into()],
                    //     cwd: self.config.cwd.clone(),
                    //     reason: Some("test".to_string()),
                    // }),
                    msg: EventMsg::ApplyPatchApprovalRequest(ApplyPatchApprovalRequestEvent {
                        call_id: "1".to_string(),
                        changes: HashMap::from([
                            (
                                PathBuf::from("/tmp/test.txt"),
                                FileChange::Add {
                                    content: "test".to_string(),
                                },
                            ),
                            (
                                PathBuf::from("/tmp/test2.txt"),
                                FileChange::Update {
                                    unified_diff: "+test\n-test2".to_string(),
                                    move_path: None,
                                },
                            ),
                        ]),
                        reason: None,
                        grant_root: Some(PathBuf::from("/tmp")),
                    }),
                }));
            }
        }
    }

    pub(crate) fn handle_paste(&mut self, text: String) {
        self.bottom_pane.handle_paste(text);
    }

    // Returns true if caller should skip rendering this frame (a future frame is scheduled).
    pub(crate) fn handle_paste_burst_tick(&mut self, frame_requester: FrameRequester) -> bool {
        if self.bottom_pane.flush_paste_burst_if_due() {
            // A paste just flushed; request an immediate redraw and skip this frame.
            self.request_redraw();
            true
        } else if self.bottom_pane.is_in_paste_burst() {
            // While capturing a burst, schedule a follow-up tick and skip this frame
            // to avoid redundant renders between ticks.
            frame_requester.schedule_frame_in(
                crate::bottom_pane::ChatComposer::recommended_paste_flush_delay(),
            );
            true
        } else {
            false
        }
    }

    fn flush_active_exec_cell(&mut self) {
        if let Some(active) = self.active_exec_cell.take() {
            self.app_event_tx
                .send(AppEvent::InsertHistoryCell(Box::new(active)));
        }
    }

    fn add_to_history(&mut self, cell: impl HistoryCell + 'static) {
        self.add_boxed_history(Box::new(cell));
    }

    fn add_boxed_history(&mut self, cell: Box<dyn HistoryCell>) {
        if !cell.display_lines(u16::MAX).is_empty() {
            // Only break exec grouping if the cell renders visible lines.
            self.flush_active_exec_cell();
        }
        self.app_event_tx.send(AppEvent::InsertHistoryCell(cell));
    }

    fn submit_user_message(&mut self, user_message: UserMessage) {
        let UserMessage { text, image_paths } = user_message;
        let mut items: Vec<InputItem> = Vec::new();

        if !text.is_empty() {
            items.push(InputItem::Text { text: text.clone() });
        }

        for path in &image_paths {
            items.push(InputItem::LocalImage {
                path: path.to_path_buf(),
            });
        }

        if items.is_empty() {
            return;
        }

        if let Some(sub_id) = self.focused_subagent.clone() {
            self.codex_op_tx
                .send(Op::SubagentDirectMessage {
                    subagent_id: sub_id.clone(),
                    message: text.clone(),
                    images: if image_paths.is_empty() {
                        None
                    } else {
                        Some(
                            image_paths
                                .iter()
                                .map(|p| p.display().to_string())
                                .collect(),
                        )
                    },
                    mode: Some("blocking".to_string()),
                    timeout_ms: None,
                })
                .unwrap_or_else(|e| tracing::error!("failed to send subagent message: {e}"));
            if !text.is_empty() {
                self.add_to_history(history_cell::new_subagent_event(format!(
                    "To subagent {sub_id}: {text}"
                )));
            }
        } else {
            self.codex_op_tx
                .send(Op::UserInput { items })
                .unwrap_or_else(|e| {
                    tracing::error!("failed to send message: {e}");
                });
        }

        // Persist the text to cross-session message history.
        if !text.is_empty() {
            self.codex_op_tx
                .send(Op::AddToHistory { text: text.clone() })
                .unwrap_or_else(|e| {
                    tracing::error!("failed to send AddHistory op: {e}");
                });
        }

        // Only show the text portion in conversation history.
        if !text.is_empty() && self.focused_subagent.is_none() {
            self.add_to_history(history_cell::new_user_prompt(text));
        }
    }

    /// Replay a subset of initial events into the UI to seed the transcript when
    /// resuming an existing session. This approximates the live event flow and
    /// is intentionally conservative: only safe-to-replay items are rendered to
    /// avoid triggering side effects. Event ids are passed as `None` to
    /// distinguish replayed events from live ones.
    fn replay_initial_messages(&mut self, events: Vec<EventMsg>) {
        for msg in events {
            if matches!(msg, EventMsg::SessionConfigured(_)) {
                continue;
            }
            // `id: None` indicates a synthetic/fake id coming from replay.
            self.dispatch_event_msg(None, msg, true);
        }
    }

    pub(crate) fn handle_codex_event(&mut self, event: Event) {
        let Event { id, msg } = event;
        self.dispatch_event_msg(Some(id), msg, false);
    }

    /// Dispatch a protocol `EventMsg` to the appropriate handler.
    ///
    /// `id` is `Some` for live events and `None` for replayed events from
    /// `replay_initial_messages()`. Callers should treat `None` as a "fake" id
    /// that must not be used to correlate follow-up actions.
    fn dispatch_event_msg(&mut self, id: Option<String>, msg: EventMsg, from_replay: bool) {
        match msg {
            EventMsg::AgentMessageDelta(_)
            | EventMsg::AgentReasoningDelta(_)
            | EventMsg::ExecCommandOutputDelta(_) => {}
            _ => {
                tracing::trace!("handle_codex_event: {:?}", msg);
            }
        }

        match msg {
            EventMsg::SessionConfigured(e) => self.on_session_configured(e),
            EventMsg::AgentMessage(AgentMessageEvent { message }) => self.on_agent_message(message),
            EventMsg::AgentMessageDelta(AgentMessageDeltaEvent { delta }) => {
                self.on_agent_message_delta(delta)
            }
            EventMsg::AgentReasoningDelta(AgentReasoningDeltaEvent { delta })
            | EventMsg::AgentReasoningRawContentDelta(AgentReasoningRawContentDeltaEvent {
                delta,
            }) => self.on_agent_reasoning_delta(delta),
            EventMsg::AgentReasoning(AgentReasoningEvent { .. }) => self.on_agent_reasoning_final(),
            EventMsg::AgentReasoningRawContent(AgentReasoningRawContentEvent { text }) => {
                self.on_agent_reasoning_delta(text);
                self.on_agent_reasoning_final()
            }
            EventMsg::AgentReasoningSectionBreak(_) => self.on_reasoning_section_break(),
            EventMsg::TaskStarted(_) => self.on_task_started(),
            EventMsg::TaskComplete(TaskCompleteEvent { last_agent_message }) => {
                self.on_task_complete(last_agent_message)
            }
            EventMsg::TokenCount(ev) => self.set_token_info(ev.info),
            EventMsg::Error(ErrorEvent { message }) => self.on_error(message),
            EventMsg::TurnAborted(ev) => match ev.reason {
                TurnAbortReason::Interrupted => {
                    self.on_interrupted_turn(ev.reason);
                }
                TurnAbortReason::Replaced => {
                    self.on_error("Turn aborted: replaced by a new task".to_owned())
                }
                TurnAbortReason::ReviewEnded => {
                    self.on_interrupted_turn(ev.reason);
                }
            },
            EventMsg::PlanUpdate(update) => self.on_plan_update(update),
            EventMsg::ExecApprovalRequest(ev) => {
                // For replayed events, synthesize an empty id (these should not occur).
                self.on_exec_approval_request(id.unwrap_or_default(), ev)
            }
            EventMsg::ApplyPatchApprovalRequest(ev) => {
                self.on_apply_patch_approval_request(id.unwrap_or_default(), ev)
            }
            EventMsg::ExecCommandBegin(ev) => self.on_exec_command_begin(ev),
            EventMsg::ExecCommandOutputDelta(delta) => self.on_exec_command_output_delta(delta),
            EventMsg::PatchApplyBegin(ev) => self.on_patch_apply_begin(ev),
            EventMsg::PatchApplyEnd(ev) => self.on_patch_apply_end(ev),
            EventMsg::ExecCommandEnd(ev) => self.on_exec_command_end(ev),
            EventMsg::McpToolCallBegin(ev) => self.on_mcp_tool_call_begin(ev),
            EventMsg::McpToolCallEnd(ev) => self.on_mcp_tool_call_end(ev),
            EventMsg::WebSearchBegin(ev) => self.on_web_search_begin(ev),
            EventMsg::WebSearchEnd(ev) => self.on_web_search_end(ev),
            EventMsg::GetHistoryEntryResponse(ev) => self.on_get_history_entry_response(ev),
            EventMsg::McpListToolsResponse(ev) => self.on_list_mcp_tools(ev),
            EventMsg::ListCustomPromptsResponse(ev) => self.on_list_custom_prompts(ev),
            EventMsg::ShutdownComplete => self.on_shutdown_complete(),
            EventMsg::TurnDiff(TurnDiffEvent { unified_diff }) => self.on_turn_diff(unified_diff),
            EventMsg::BackgroundEvent(BackgroundEventEvent { message }) => {
                self.on_background_event(message)
            }
            EventMsg::StreamError(StreamErrorEvent { message }) => self.on_stream_error(message),
            EventMsg::UserMessage(ev) => {
                if from_replay {
                    self.on_user_message_event(ev);
                }
            }
            EventMsg::ConversationPath(ev) => {
                self.app_event_tx
                    .send(crate::app_event::AppEvent::ConversationHistory(ev));
            }
            EventMsg::EnteredReviewMode(review_request) => {
                self.on_entered_review_mode(review_request)
            }
            EventMsg::ExitedReviewMode(review) => self.on_exited_review_mode(review),
        }
    }

    fn on_entered_review_mode(&mut self, review: ReviewRequest) {
        // Enter review mode and emit a concise banner
        self.is_review_mode = true;
        // Detect orchestrated batch turns to suppress intermediate rendering.
        self.suppress_next_review_render = review.user_facing_hint.starts_with("batch ");
        let banner = format!(">> Code review started: {} <<", review.user_facing_hint);
        self.add_to_history(history_cell::new_review_status_line(banner));
        self.request_redraw();
    }

    fn on_exited_review_mode(&mut self, review: ExitedReviewModeEvent) {
        // Orchestrated flow handling: accumulate batch results or finalize consolidation.
        if let Some(orc) = self.review_orchestrator.as_mut() {
            if self.suppress_next_review_render {
                self.suppress_next_review_render = false;
                orc.on_batch_result(&review.review_output.unwrap_or_default());
                return; // Skip rendering intermediate results
            } else {
                // Final consolidated result (or empty): let normal rendering happen, but mark orchestrator done.
                orc.on_consolidation_result(&review.review_output.clone().unwrap_or_default());
                // Fall through to render below
            }
        }
        // Leave review mode; if output is present, flush pending stream + show results.
        if let Some(output) = review.review_output {
            self.flush_answer_stream_with_separator();
            self.flush_interrupt_queue();
            self.flush_active_exec_cell();

            if output.findings.is_empty() {
                let explanation = output.overall_explanation.trim().to_string();
                if explanation.is_empty() {
                    tracing::error!("Reviewer failed to output a response.");
                    self.add_to_history(history_cell::new_error_event(
                        "Reviewer failed to output a response.".to_owned(),
                    ));
                } else {
                    // Show explanation when there are no structured findings.
                    let mut rendered: Vec<ratatui::text::Line<'static>> = vec!["".into()];
                    append_markdown(&explanation, &mut rendered, &self.config);
                    let body_cell = AgentMessageCell::new(rendered, false);
                    self.app_event_tx
                        .send(AppEvent::InsertHistoryCell(Box::new(body_cell)));
                }
            } else {
                let message_text =
                    codex_core::review_format::format_review_findings_block(&output.findings, None);
                let mut message_lines: Vec<ratatui::text::Line<'static>> = Vec::new();
                append_markdown(&message_text, &mut message_lines, &self.config);
                let body_cell = AgentMessageCell::new(message_lines, true);
                self.app_event_tx
                    .send(AppEvent::InsertHistoryCell(Box::new(body_cell)));
            }
        }

        self.is_review_mode = false;
        // Append a finishing banner at the end of this turn.
        self.add_to_history(history_cell::new_review_status_line(
            "<< Code review finished >>".to_string(),
        ));
        self.request_redraw();
    }

    fn on_user_message_event(&mut self, event: UserMessageEvent) {
        match event.kind {
            Some(InputMessageKind::EnvironmentContext)
            | Some(InputMessageKind::UserInstructions) => {
                // Skip XML‑wrapped context blocks in the transcript.
            }
            Some(InputMessageKind::Plain) | None => {
                let message = event.message.trim();
                if !message.is_empty() {
                    self.add_to_history(history_cell::new_user_prompt(message.to_string()));
                }
            }
        }
    }

    fn request_redraw(&mut self) {
        self.frame_requester.schedule_frame();
    }

    fn notify(&mut self, notification: Notification) {
        if self.notification_allowed(&notification) {
            self.pending_notification = Some(notification);
            self.request_redraw();
        }
    }

    fn notification_allowed(&self, notification: &Notification) -> bool {
        let kind = notification.kind_str();
        match &self.tui_notifications {
            TuiNotifications::Enabled(true) => true,
            TuiNotifications::Enabled(false) => false,
            TuiNotifications::Custom(list) => list.iter().any(|v| v == kind),
        }
    }

    pub(crate) fn maybe_post_pending_notification(&mut self, tui: &mut crate::tui::Tui) {
        if let Some(notif) = self.pending_notification.take() {
            tui.notify(notif.display());
        }
    }

    /// Mark the active exec cell as failed (✗) and flush it into history.
    fn finalize_active_exec_cell_as_failed(&mut self) {
        if let Some(cell) = self.active_exec_cell.take() {
            let cell = cell.into_failed();
            // Insert finalized exec into history and keep grouping consistent.
            self.add_to_history(cell);
        }
    }

    // If idle and there are queued inputs, submit exactly one to start the next turn.
    fn maybe_send_next_queued_input(&mut self) {
        if self.bottom_pane.is_task_running() {
            return;
        }
        if let Some(user_message) = self.queued_user_messages.pop_front() {
            self.submit_user_message(user_message);
        }
        // Update the list to reflect the remaining queued messages (if any).
        self.refresh_queued_user_messages();
    }

    /// Rebuild and update the queued user messages from the current queue.
    fn refresh_queued_user_messages(&mut self) {
        let messages: Vec<String> = self
            .queued_user_messages
            .iter()
            .map(|m| m.text.clone())
            .collect();
        self.bottom_pane.set_queued_user_messages(messages);
    }

    pub(crate) fn add_diff_in_progress(&mut self) {
        self.request_redraw();
    }

    pub(crate) fn on_diff_complete(&mut self) {
        self.request_redraw();
    }

    pub(crate) fn add_status_output(&mut self) {
        let default_usage;
        let usage_ref = if let Some(ti) = &self.token_info {
            &ti.total_token_usage
        } else {
            default_usage = TokenUsage::default();
            &default_usage
        };
        self.add_to_history(history_cell::new_status_output(
            &self.config,
            usage_ref,
            &self.conversation_id,
        ));
    }

    /// Open a popup to choose the model preset (model + reasoning effort).
    pub(crate) fn open_model_popup(&mut self) {
        let current_model = self.config.model.clone();
        let current_effort = self.config.model_reasoning_effort;
        let _auth_mode = self.auth_manager.auth().map(|auth| auth.mode);
        let presets = builtin_model_presets();

        let mut items: Vec<SelectionItem> = Vec::new();
        for preset in presets.iter() {
            let name = preset.label.to_string();
            let description = Some(preset.description.to_string());
            let is_current = preset.model == current_model && preset.effort == current_effort;
            let model_slug = preset.model.to_string();
            let effort = preset.effort;
            let current_model = current_model.clone();
            let actions: Vec<SelectionAction> = vec![Box::new(move |tx| {
                tx.send(AppEvent::CodexOp(Op::OverrideTurnContext {
                    cwd: None,
                    approval_policy: None,
                    sandbox_policy: None,
                    model: Some(model_slug.clone()),
                    effort: Some(effort),
                    summary: None,
                }));
                tx.send(AppEvent::UpdateModel(model_slug.clone()));
                tx.send(AppEvent::UpdateReasoningEffort(effort));
                tx.send(AppEvent::PersistModelSelection {
                    model: model_slug.clone(),
                    effort,
                });
                tracing::info!(
                    "New model: {}, New effort: {}, Current model: {}, Current effort: {}",
                    model_slug.clone(),
                    effort
                        .map(|effort| effort.to_string())
                        .unwrap_or_else(|| "none".to_string()),
                    current_model,
                    current_effort
                        .map(|effort| effort.to_string())
                        .unwrap_or_else(|| "none".to_string())
                );
            })];
            items.push(SelectionItem {
                name,
                description,
                is_current,
                actions,
            });
        }

        self.bottom_pane.show_selection_view(
            "Select model and reasoning level".to_string(),
            Some("Switch between OpenAI models for this and future Codex CLI session".to_string()),
            Some("Press Enter to confirm or Esc to go back".to_string()),
            items,
        );
    }

    /// Open a popup to choose the approvals mode (ask for approval policy + sandbox policy).
    pub(crate) fn open_approvals_popup(&mut self) {
        let current_approval = self.config.approval_policy;
        let current_sandbox = self.config.sandbox_policy.clone();
        let mut items: Vec<SelectionItem> = Vec::new();
        let presets: Vec<ApprovalPreset> = builtin_approval_presets();
        for preset in presets.into_iter() {
            let is_current =
                current_approval == preset.approval && current_sandbox == preset.sandbox;
            let approval = preset.approval;
            let sandbox = preset.sandbox.clone();
            let name = preset.label.to_string();
            let description = Some(preset.description.to_string());
            let actions: Vec<SelectionAction> = vec![Box::new(move |tx| {
                tx.send(AppEvent::CodexOp(Op::OverrideTurnContext {
                    cwd: None,
                    approval_policy: Some(approval),
                    sandbox_policy: Some(sandbox.clone()),
                    model: None,
                    effort: None,
                    summary: None,
                }));
                tx.send(AppEvent::UpdateAskForApprovalPolicy(approval));
                tx.send(AppEvent::UpdateSandboxPolicy(sandbox.clone()));
            })];
            items.push(SelectionItem {
                name,
                description,
                is_current,
                actions,
            });
        }

        self.bottom_pane.show_selection_view(
            "Select Approval Mode".to_string(),
            None,
            Some("Press Enter to confirm or Esc to go back".to_string()),
            items,
        );
    }

    /// Set the approval policy in the widget's config copy.
    pub(crate) fn set_approval_policy(&mut self, policy: AskForApproval) {
        self.config.approval_policy = policy;
    }

    /// Set the sandbox policy in the widget's config copy.
    pub(crate) fn set_sandbox_policy(&mut self, policy: SandboxPolicy) {
        self.config.sandbox_policy = policy;
    }

    /// Set the reasoning effort in the widget's config copy.
    pub(crate) fn set_reasoning_effort(&mut self, effort: Option<ReasoningEffortConfig>) {
        self.config.model_reasoning_effort = effort;
    }

    /// Set the model in the widget's config copy.
    pub(crate) fn set_model(&mut self, model: &str) {
        self.session_header.set_model(model);
        self.config.model = model.to_string();
    }

    pub(crate) fn add_info_message(&mut self, message: String, hint: Option<String>) {
        self.add_to_history(history_cell::new_info_event(message, hint));
        self.request_redraw();
    }

    pub(crate) fn add_error_message(&mut self, message: String) {
        self.add_to_history(history_cell::new_error_event(message));
        self.request_redraw();
    }

    pub(crate) fn add_mcp_output(&mut self) {
        if self.config.mcp_servers.is_empty() {
            self.add_to_history(history_cell::empty_mcp_output());
        } else {
            self.submit_op(Op::ListMcpTools);
        }
    }

    /// Forward file-search results to the bottom pane.
    pub(crate) fn apply_file_search_result(&mut self, query: String, matches: Vec<FileMatch>) {
        self.bottom_pane.on_file_search_result(query, matches);
    }

    /// Handle Ctrl-C key press.
    fn on_ctrl_c(&mut self) {
        if self.bottom_pane.on_ctrl_c() == CancellationEvent::Handled {
            return;
        }

        if self.bottom_pane.is_task_running() {
            self.bottom_pane.show_ctrl_c_quit_hint();
            self.submit_op(Op::Interrupt);
            return;
        }

        self.submit_op(Op::Shutdown);
    }

    pub(crate) fn composer_is_empty(&self) -> bool {
        self.bottom_pane.composer_is_empty()
    }

    /// True when the UI is in the regular composer state with no running task,
    /// no modal overlay (e.g. approvals or status indicator), and no composer popups.
    /// In this state Esc-Esc backtracking is enabled.
    pub(crate) fn is_normal_backtrack_mode(&self) -> bool {
        self.bottom_pane.is_normal_backtrack_mode()
    }

    pub(crate) fn insert_str(&mut self, text: &str) {
        self.bottom_pane.insert_str(text);
    }

    /// Replace the composer content with the provided text and reset cursor.
    pub(crate) fn set_composer_text(&mut self, text: String) {
        self.bottom_pane.set_composer_text(text);
    }

    pub(crate) fn show_esc_backtrack_hint(&mut self) {
        self.bottom_pane.show_esc_backtrack_hint();
    }

    pub(crate) fn clear_esc_backtrack_hint(&mut self) {
        self.bottom_pane.clear_esc_backtrack_hint();
    }
    /// Forward an `Op` directly to codex.
    pub(crate) fn submit_op(&self, op: Op) {
        // Record outbound operation for session replay fidelity.
        crate::session_log::log_outbound_op(&op);
        if let Err(e) = self.codex_op_tx.send(op) {
            tracing::error!("failed to submit op: {e}");
        }
    }

    fn on_list_mcp_tools(&mut self, ev: McpListToolsResponseEvent) {
        self.add_to_history(history_cell::new_mcp_tools_output(&self.config, ev.tools));
    }

    fn on_list_custom_prompts(&mut self, ev: ListCustomPromptsResponseEvent) {
        let len = ev.custom_prompts.len();
        debug!("received {len} custom prompts");
        // Forward to bottom pane so the slash popup can show them now.
        self.bottom_pane.set_custom_prompts(ev.custom_prompts);
    }

    /// Programmatically submit a user text message as if typed in the
    /// composer. The text will be added to conversation history and sent to
    /// the agent.
    pub(crate) fn submit_text_message(&mut self, text: String) {
        if text.is_empty() {
            return;
        }
        self.submit_user_message(text.into());
    }

    pub(crate) fn token_usage(&self) -> TokenUsage {
        self.token_info
            .as_ref()
            .map(|ti| ti.total_token_usage.clone())
            .unwrap_or_default()
    }

    pub(crate) fn conversation_id(&self) -> Option<ConversationId> {
        self.conversation_id
    }

    /// Return a reference to the widget's current config (includes any
    /// runtime overrides applied via TUI, e.g., model or approval policy).
    pub(crate) fn config_ref(&self) -> &Config {
        &self.config
    }

    pub(crate) fn clear_token_usage(&mut self) {
        self.token_info = None;
        self.bottom_pane.set_token_usage(None);
    }

    pub fn cursor_pos(&self, area: Rect) -> Option<(u16, u16)> {
        let [_, _, bottom_pane_area] = self.layout_areas(area);
        self.bottom_pane.cursor_pos(bottom_pane_area)
    }
}

impl WidgetRef for &ChatWidget {
    fn render_ref(&self, area: Rect, buf: &mut Buffer) {
        let [_, active_cell_area, bottom_pane_area] = self.layout_areas(area);
        (&self.bottom_pane).render(bottom_pane_area, buf);
        if !active_cell_area.is_empty()
            && let Some(cell) = &self.active_exec_cell
        {
            let mut active_cell_area = active_cell_area;
            active_cell_area.y = active_cell_area.y.saturating_add(1);
            active_cell_area.height -= 1;
            cell.render_ref(active_cell_area, buf);
        }
    }
}

enum Notification {
    AgentTurnComplete { response: String },
    ExecApprovalRequested { command: String },
    EditApprovalRequested { cwd: PathBuf, changes: Vec<PathBuf> },
}

impl Notification {
    fn kind_str(&self) -> &'static str {
        match self {
            Notification::AgentTurnComplete { .. } => "agent-turn-complete",
            Notification::ExecApprovalRequested { .. }
            | Notification::EditApprovalRequested { .. } => "approval-requested",
        }
    }
    fn display(&self) -> String {
        match self {
            Notification::AgentTurnComplete { response } => {
                Notification::agent_turn_preview(response)
                    .unwrap_or_else(|| "Agent turn complete".to_string())
            }
            Notification::ExecApprovalRequested { command } => {
                format!("Approval requested: {}", truncate_text(command, 30))
            }
            Notification::EditApprovalRequested { cwd, changes } => {
                format!(
                    "Codex wants to edit {}",
                    if changes.len() == 1 {
                        #[allow(clippy::unwrap_used)]
                        display_path_for(changes.first().unwrap(), cwd)
                    } else {
                        format!("{} files", changes.len())
                    }
                )
            }
        }
    }

    fn agent_turn_preview(response: &str) -> Option<String> {
        let mut normalized = String::new();
        for part in response.split_whitespace() {
            if !normalized.is_empty() {
                normalized.push(' ');
            }
            normalized.push_str(part);
        }
        let trimmed = normalized.trim();
        if trimmed.is_empty() {
            None
        } else {
            Some(truncate_text(trimmed, AGENT_NOTIFICATION_PREVIEW_GRAPHEMES))
        }
    }
}

const AGENT_NOTIFICATION_PREVIEW_GRAPHEMES: usize = 200;

const EXAMPLE_PROMPTS: [&str; 6] = [
    "Explain this codebase",
    "Summarize recent commits",
    "Implement {feature}",
    "Find and fix a bug in @filename",
    "Write tests for @filename",
    "Improve documentation in @filename",
];

// Extract the first bold (Markdown) element in the form **...** from `s`.
// Returns the inner text if found; otherwise `None`.
fn extract_first_bold(s: &str) -> Option<String> {
    let bytes = s.as_bytes();
    let mut i = 0usize;
    while i + 1 < bytes.len() {
        if bytes[i] == b'*' && bytes[i + 1] == b'*' {
            let start = i + 2;
            let mut j = start;
            while j + 1 < bytes.len() {
                if bytes[j] == b'*' && bytes[j + 1] == b'*' {
                    // Found closing **
                    let inner = &s[start..j];
                    let trimmed = inner.trim();
                    if !trimmed.is_empty() {
                        return Some(trimmed.to_string());
                    } else {
                        return None;
                    }
                }
                j += 1;
            }
            // No closing; stop searching (wait for more deltas)
            return None;
        }
        i += 1;
    }
    None
}

#[cfg(test)]
pub(crate) mod tests;

#[cfg(test)]
pub(crate) mod tests_subagent;<|MERGE_RESOLUTION|>--- conflicted
+++ resolved
@@ -997,41 +997,23 @@
                                     );
                                     // If large, use orchestrated multi-batch flow.
                                     if (files > 50 || (added + deleted) > 5000)
-<<<<<<< HEAD
-                                            && let Ok(orc) =
-                                                crate::review_branch::orchestrator::Orchestrator::new(
-                                                    tx.clone(),
-                                                    base.clone(),
-                                                    reason.clone(),
-                                                    crate::review_branch::orchestrator::OrchestratorConfig {
-                                                        chunk_limits: crate::review_branch::chunker::ChunkLimits {
-                                                            small_files_cap: 25,
-                                                            large_files_cap: 5,
-                                                            large_file_threshold_lines: 400,
-                                                            max_lines: 5000,
-                                                        },
-                                                        batch_prompt_tmpl: REVIEW_BRANCH_BATCH_PROMPT_TMPL,
-                                                        consolidation_prompt_tmpl: REVIEW_BRANCH_CONSOLIDATION_PROMPT_TMPL,
-                                                    },
-                                                )
-                                                .await
-=======
                                         && let Ok(orc) =
                                             crate::review_branch::orchestrator::Orchestrator::new(
                                                 tx.clone(),
                                                 base.clone(),
                                                 reason.clone(),
-                                                crate::review_branch::chunker::ChunkLimits {
-                                                    small_files_cap: 25,
-                                                    large_files_cap: 5,
-                                                    large_file_threshold_lines: 400,
-                                                    max_lines: 5000,
+                                                crate::review_branch::orchestrator::OrchestratorConfig {
+                                                    chunk_limits: crate::review_branch::chunker::ChunkLimits {
+                                                        small_files_cap: 25,
+                                                        large_files_cap: 5,
+                                                        large_file_threshold_lines: 400,
+                                                        max_lines: 5000,
+                                                    },
+                                                    batch_prompt_tmpl: REVIEW_BRANCH_BATCH_PROMPT_TMPL,
+                                                    consolidation_prompt_tmpl: REVIEW_BRANCH_CONSOLIDATION_PROMPT_TMPL,
                                                 },
-                                                REVIEW_BRANCH_BATCH_PROMPT_TMPL,
-                                                REVIEW_BRANCH_CONSOLIDATION_PROMPT_TMPL,
                                             )
                                             .await
->>>>>>> ab03e19d
                                         && orc.has_batches()
                                     {
                                         tx.send(AppEvent::InsertHistoryCell(Box::new(
