use std::collections::HashMap;
use std::collections::VecDeque;
use std::path::PathBuf;
use std::sync::Arc;

use codex_core::config::Config;
use codex_core::config_types::Notifications;
use codex_core::git_info::current_branch_name;
use codex_core::git_info::local_git_branches;
use codex_core::protocol::AgentMessageDeltaEvent;
use codex_core::protocol::AgentMessageEvent;
use codex_core::protocol::AgentReasoningDeltaEvent;
use codex_core::protocol::AgentReasoningEvent;
use codex_core::protocol::AgentReasoningRawContentDeltaEvent;
use codex_core::protocol::AgentReasoningRawContentEvent;
use codex_core::protocol::ApplyPatchApprovalRequestEvent;
use codex_core::protocol::BackgroundEventEvent;
use codex_core::protocol::ErrorEvent;
use codex_core::protocol::Event;
use codex_core::protocol::EventMsg;
use codex_core::protocol::ExecApprovalRequestEvent;
use codex_core::protocol::ExecCommandBeginEvent;
use codex_core::protocol::ExecCommandEndEvent;
use codex_core::protocol::ExitedReviewModeEvent;
use codex_core::protocol::InputItem;
use codex_core::protocol::InputMessageKind;
use codex_core::protocol::ListCustomPromptsResponseEvent;
use codex_core::protocol::McpListToolsResponseEvent;
use codex_core::protocol::McpToolCallBeginEvent;
use codex_core::protocol::McpToolCallEndEvent;
use codex_core::protocol::Op;
use codex_core::protocol::PatchApplyBeginEvent;
use codex_core::protocol::RateLimitSnapshot;
use codex_core::protocol::ReviewRequest;
use codex_core::protocol::StreamErrorEvent;
use codex_core::protocol::TaskCompleteEvent;
use codex_core::protocol::TokenUsage;
use codex_core::protocol::TokenUsageInfo;
use codex_core::protocol::TurnAbortReason;
use codex_core::protocol::TurnDiffEvent;
use codex_core::protocol::UserMessageEvent;
use codex_core::protocol::ViewImageToolCallEvent;
use codex_core::protocol::WebSearchBeginEvent;
use codex_core::protocol::WebSearchEndEvent;
use codex_protocol::ConversationId;
use codex_protocol::parse_command::ParsedCommand;
use crossterm::event::KeyCode;
use crossterm::event::KeyEvent;
use crossterm::event::KeyEventKind;
use crossterm::event::KeyModifiers;
use rand::Rng;
use ratatui::buffer::Buffer;
use ratatui::layout::Constraint;
use ratatui::layout::Layout;
use ratatui::layout::Rect;
use ratatui::widgets::Widget;
use ratatui::widgets::WidgetRef;
use tokio::sync::mpsc::UnboundedSender;
use tracing::debug;
use tracing::error;

use crate::app_event::AppEvent;
use crate::app_event_sender::AppEventSender;
use crate::bottom_pane::ApprovalRequest;
use crate::bottom_pane::BottomPane;
use crate::bottom_pane::BottomPaneParams;
use crate::bottom_pane::CancellationEvent;
use crate::bottom_pane::InputResult;
use crate::bottom_pane::SelectionAction;
use crate::bottom_pane::SelectionItem;
use crate::bottom_pane::SelectionViewParams;
use crate::bottom_pane::custom_prompt_view::CustomPromptView;
use crate::bottom_pane::popup_consts::standard_popup_hint_line;
use crate::clipboard_paste::paste_image_to_temp_png;
use crate::diff_render::display_path_for;
use crate::exec_cell::CommandOutput;
use crate::exec_cell::ExecCell;
use crate::exec_cell::new_active_exec_command;
use crate::get_git_diff::get_git_diff;
use crate::history_cell;
use crate::history_cell::AgentMessageCell;
use crate::history_cell::HistoryCell;
use crate::history_cell::McpToolCallCell;
use crate::markdown::append_markdown;
use crate::review_branch::chunker::ChunkLimits;
use crate::review_branch::orchestrator::Orchestrator;
use crate::review_branch::orchestrator::OrchestratorStage;
use crate::slash_command::SlashCommand;
use crate::status::RateLimitSnapshotDisplay;
use crate::text_formatting::truncate_text;
use crate::tui::FrameRequester;
mod interrupts;
use self::interrupts::InterruptManager;
mod agent;
use self::agent::spawn_agent;
use self::agent::spawn_agent_from_existing;
mod session_header;
use self::session_header::SessionHeader;
use crate::streaming::controller::StreamController;
use std::path::Path;

use chrono::Local;
use codex_common::approval_presets::ApprovalPreset;
use codex_common::approval_presets::builtin_approval_presets;
use codex_common::model_presets::ModelPreset;
use codex_common::model_presets::builtin_model_presets;
use codex_core::AuthManager;
use codex_core::ConversationManager;
use codex_core::protocol::AskForApproval;
use codex_core::protocol::SandboxPolicy;
use codex_core::protocol_config_types::ReasoningEffort as ReasoningEffortConfig;
use codex_file_search::FileMatch;
use codex_git_tooling::CreateGhostCommitOptions;
use codex_git_tooling::GhostCommit;
use codex_git_tooling::GitToolingError;
use codex_git_tooling::create_ghost_commit;
use codex_git_tooling::restore_ghost_commit;
use codex_protocol::plan_tool::UpdatePlanArgs;
use strum::IntoEnumIterator;

const MAX_TRACKED_GHOST_COMMITS: usize = 20;

const DEEP_REVIEW_BATCH_PROMPT: &str = include_str!("prompt_for_review_branch_batch_command.md");
const DEEP_REVIEW_CONSOLIDATION_PROMPT: &str =
    include_str!("prompt_for_review_branch_consolidation.md");

#[derive(Clone, Copy, Debug, PartialEq, Eq)]
pub(crate) enum ReviewBranchMode {
    Simple,
    Deep,
}

fn default_deep_review_chunk_limits() -> ChunkLimits {
    ChunkLimits {
        small_files_cap: 25,
        large_files_cap: 5,
        large_file_threshold_lines: 400,
        max_lines: 800,
    }
}

// Track information about an in-flight exec command.
struct RunningCommand {
    command: Vec<String>,
    parsed_cmd: Vec<ParsedCommand>,
}

const RATE_LIMIT_WARNING_THRESHOLDS: [f64; 3] = [75.0, 90.0, 95.0];

#[derive(Default)]
struct RateLimitWarningState {
    secondary_index: usize,
    primary_index: usize,
}

impl RateLimitWarningState {
    fn take_warnings(
        &mut self,
        secondary_used_percent: Option<f64>,
        secondary_window_minutes: Option<u64>,
        primary_used_percent: Option<f64>,
        primary_window_minutes: Option<u64>,
    ) -> Vec<String> {
        let reached_secondary_cap =
            matches!(secondary_used_percent, Some(percent) if percent == 100.0);
        let reached_primary_cap = matches!(primary_used_percent, Some(percent) if percent == 100.0);
        if reached_secondary_cap || reached_primary_cap {
            return Vec::new();
        }

        let mut warnings = Vec::new();

        if let Some(secondary_used_percent) = secondary_used_percent {
            let mut highest_secondary: Option<f64> = None;
            while self.secondary_index < RATE_LIMIT_WARNING_THRESHOLDS.len()
                && secondary_used_percent >= RATE_LIMIT_WARNING_THRESHOLDS[self.secondary_index]
            {
                highest_secondary = Some(RATE_LIMIT_WARNING_THRESHOLDS[self.secondary_index]);
                self.secondary_index += 1;
            }
            if let Some(threshold) = highest_secondary {
                let limit_label = secondary_window_minutes
                    .map(get_limits_duration)
                    .unwrap_or_else(|| "weekly".to_string());
                warnings.push(format!(
                    "Heads up, you've used over {threshold:.0}% of your {limit_label} limit. Run /status for a breakdown."
                ));
            }
        }

        if let Some(primary_used_percent) = primary_used_percent {
            let mut highest_primary: Option<f64> = None;
            while self.primary_index < RATE_LIMIT_WARNING_THRESHOLDS.len()
                && primary_used_percent >= RATE_LIMIT_WARNING_THRESHOLDS[self.primary_index]
            {
                highest_primary = Some(RATE_LIMIT_WARNING_THRESHOLDS[self.primary_index]);
                self.primary_index += 1;
            }
            if let Some(threshold) = highest_primary {
                let limit_label = primary_window_minutes
                    .map(get_limits_duration)
                    .unwrap_or_else(|| "5h".to_string());
                warnings.push(format!(
                    "Heads up, you've used over {threshold:.0}% of your {limit_label} limit. Run /status for a breakdown."
                ));
            }
        }

        warnings
    }
}

pub(crate) fn get_limits_duration(windows_minutes: u64) -> String {
    const MINUTES_PER_HOUR: u64 = 60;
    const MINUTES_PER_DAY: u64 = 24 * MINUTES_PER_HOUR;
    const MINUTES_PER_WEEK: u64 = 7 * MINUTES_PER_DAY;
    const MINUTES_PER_MONTH: u64 = 30 * MINUTES_PER_DAY;
    const ROUNDING_BIAS_MINUTES: u64 = 3;

    if windows_minutes <= MINUTES_PER_DAY.saturating_add(ROUNDING_BIAS_MINUTES) {
        let adjusted = windows_minutes.saturating_add(ROUNDING_BIAS_MINUTES);
        let hours = std::cmp::max(1, adjusted / MINUTES_PER_HOUR);
        format!("{hours}h")
    } else if windows_minutes <= MINUTES_PER_WEEK.saturating_add(ROUNDING_BIAS_MINUTES) {
        "weekly".to_string()
    } else if windows_minutes <= MINUTES_PER_MONTH.saturating_add(ROUNDING_BIAS_MINUTES) {
        "monthly".to_string()
    } else {
        "annual".to_string()
    }
}

/// Common initialization parameters shared by all `ChatWidget` constructors.
pub(crate) struct ChatWidgetInit {
    pub(crate) config: Config,
    pub(crate) frame_requester: FrameRequester,
    pub(crate) app_event_tx: AppEventSender,
    pub(crate) initial_prompt: Option<String>,
    pub(crate) initial_images: Vec<PathBuf>,
    pub(crate) enhanced_keys_supported: bool,
    pub(crate) auth_manager: Arc<AuthManager>,
}

pub(crate) struct ChatWidget {
    app_event_tx: AppEventSender,
    codex_op_tx: UnboundedSender<Op>,
    bottom_pane: BottomPane,
    active_cell: Option<Box<dyn HistoryCell>>,
    config: Config,
    auth_manager: Arc<AuthManager>,
    session_header: SessionHeader,
    initial_user_message: Option<UserMessage>,
    token_info: Option<TokenUsageInfo>,
    rate_limit_snapshot: Option<RateLimitSnapshotDisplay>,
    rate_limit_warnings: RateLimitWarningState,
    // Stream lifecycle controller
    stream_controller: Option<StreamController>,
    running_commands: HashMap<String, RunningCommand>,
    task_complete_pending: bool,
    // Queue of interruptive UI events deferred during an active write cycle
    interrupts: InterruptManager,
    // Accumulates the current reasoning block text to extract a header
    reasoning_buffer: String,
    // Accumulates full reasoning content for transcript-only recording
    full_reasoning_buffer: String,
    conversation_id: Option<ConversationId>,
    frame_requester: FrameRequester,
    // Whether to include the initial welcome banner on session configured
    show_welcome_banner: bool,
    // When resuming an existing session (selected via resume picker), avoid an
    // immediate redraw on SessionConfigured to prevent a gratuitous UI flicker.
    suppress_session_configured_redraw: bool,
    // User messages queued while a turn is in progress
    queued_user_messages: VecDeque<UserMessage>,
    // Pending notification to show when unfocused on next Draw
    pending_notification: Option<Notification>,
    // Simple review mode flag; used to adjust layout and banners.
    is_review_mode: bool,
    // List of ghost commits corresponding to each turn.
    ghost_snapshots: Vec<GhostCommit>,
    ghost_snapshots_disabled: bool,
    // Whether to add a final message separator after the last message
    needs_final_message_separator: bool,

    // State for an in-flight deep branch review orchestrator, if any.
    review_branch_orchestrator: Option<Orchestrator>,

    last_rendered_width: std::cell::Cell<Option<usize>>,
}

struct UserMessage {
    text: String,
    image_paths: Vec<PathBuf>,
}

impl From<String> for UserMessage {
    fn from(text: String) -> Self {
        Self {
            text,
            image_paths: Vec::new(),
        }
    }
}

fn create_initial_user_message(text: String, image_paths: Vec<PathBuf>) -> Option<UserMessage> {
    if text.is_empty() && image_paths.is_empty() {
        None
    } else {
        Some(UserMessage { text, image_paths })
    }
}

impl ChatWidget {
    fn model_description_for(slug: &str) -> Option<&'static str> {
        if slug.starts_with("gpt-5-codex") {
            Some("Optimized for coding tasks with many tools.")
        } else if slug.starts_with("gpt-5") {
            Some("Broad world knowledge with strong general reasoning.")
        } else {
            None
        }
    }

    fn flush_answer_stream_with_separator(&mut self) {
        if let Some(mut controller) = self.stream_controller.take()
            && let Some(cell) = controller.finalize()
        {
            self.add_boxed_history(cell);
        }
    }

    // --- Small event handlers ---
    fn on_session_configured(&mut self, event: codex_core::protocol::SessionConfiguredEvent) {
        self.bottom_pane
            .set_history_metadata(event.history_log_id, event.history_entry_count);
        self.conversation_id = Some(event.session_id);
        let initial_messages = event.initial_messages.clone();
        let model_for_header = event.model.clone();
        self.session_header.set_model(&model_for_header);
        self.add_to_history(history_cell::new_session_info(
            &self.config,
            event,
            self.show_welcome_banner,
        ));
        if let Some(messages) = initial_messages {
            self.replay_initial_messages(messages);
        }
        // Ask codex-core to enumerate custom prompts for this session.
        self.submit_op(Op::ListCustomPrompts);
        if let Some(user_message) = self.initial_user_message.take() {
            self.submit_user_message(user_message);
        }
        if !self.suppress_session_configured_redraw {
            self.request_redraw();
        }
    }

    fn on_agent_message(&mut self, message: String) {
        // If we have a stream_controller, then the final agent message is redundant and will be a
        // duplicate of what has already been streamed.
        if self.stream_controller.is_none() {
            self.handle_streaming_delta(message);
        }
        self.flush_answer_stream_with_separator();
        self.handle_stream_finished();
        self.request_redraw();
    }

    fn on_agent_message_delta(&mut self, delta: String) {
        self.handle_streaming_delta(delta);
    }

    fn on_agent_reasoning_delta(&mut self, delta: String) {
        // For reasoning deltas, do not stream to history. Accumulate the
        // current reasoning block and extract the first bold element
        // (between **/**) as the chunk header. Show this header as status.
        self.reasoning_buffer.push_str(&delta);

        if let Some(header) = extract_first_bold(&self.reasoning_buffer) {
            // Update the shimmer header to the extracted reasoning chunk header.
            self.bottom_pane.update_status_header(header);
        } else {
            // Fallback while we don't yet have a bold header: leave existing header as-is.
        }
        self.request_redraw();
    }

    fn on_agent_reasoning_final(&mut self) {
        // At the end of a reasoning block, record transcript-only content.
        self.full_reasoning_buffer.push_str(&self.reasoning_buffer);
        if !self.full_reasoning_buffer.is_empty() {
            let cell = history_cell::new_reasoning_summary_block(
                self.full_reasoning_buffer.clone(),
                &self.config,
            );
            self.add_boxed_history(cell);
        }
        self.reasoning_buffer.clear();
        self.full_reasoning_buffer.clear();
        self.request_redraw();
    }

    fn on_reasoning_section_break(&mut self) {
        // Start a new reasoning block for header extraction and accumulate transcript.
        self.full_reasoning_buffer.push_str(&self.reasoning_buffer);
        self.full_reasoning_buffer.push_str("\n\n");
        self.reasoning_buffer.clear();
    }

    // Raw reasoning uses the same flow as summarized reasoning

    fn on_task_started(&mut self) {
        self.bottom_pane.clear_ctrl_c_quit_hint();
        self.bottom_pane.set_task_running(true);
        self.full_reasoning_buffer.clear();
        self.reasoning_buffer.clear();
        self.request_redraw();
    }

    fn on_task_complete(&mut self, last_agent_message: Option<String>) {
        // If a stream is currently active, finalize it.
        self.flush_answer_stream_with_separator();
        // Mark task stopped and request redraw now that all content is in history.
        self.bottom_pane.set_task_running(false);
        self.running_commands.clear();
        self.request_redraw();

        // If there is a queued user message, send exactly one now to begin the next turn.
        self.maybe_send_next_queued_input();
        // Emit a notification when the turn completes (suppressed if focused).
        self.notify(Notification::AgentTurnComplete {
            response: last_agent_message.unwrap_or_default(),
        });
    }

    pub(crate) fn set_token_info(&mut self, info: Option<TokenUsageInfo>) {
        if let Some(info) = info {
            let context_window = info
                .model_context_window
                .or(self.config.model_context_window);
            let percent = context_window.map(|window| {
                info.last_token_usage
                    .percent_of_context_window_remaining(window)
            });
            self.bottom_pane.set_context_window_percent(percent);
            self.token_info = Some(info);
        }
    }

    fn on_rate_limit_snapshot(&mut self, snapshot: Option<RateLimitSnapshot>) {
        if let Some(snapshot) = snapshot {
            let warnings = self.rate_limit_warnings.take_warnings(
                snapshot
                    .secondary
                    .as_ref()
                    .map(|window| window.used_percent),
                snapshot
                    .secondary
                    .as_ref()
                    .and_then(|window| window.window_minutes),
                snapshot.primary.as_ref().map(|window| window.used_percent),
                snapshot
                    .primary
                    .as_ref()
                    .and_then(|window| window.window_minutes),
            );

            let display = crate::status::rate_limit_snapshot_display(&snapshot, Local::now());
            self.rate_limit_snapshot = Some(display);

            if !warnings.is_empty() {
                for warning in warnings {
                    self.add_to_history(history_cell::new_warning_event(warning));
                }
                self.request_redraw();
            }
        } else {
            self.rate_limit_snapshot = None;
        }
    }
    /// Finalize any active exec as failed and stop/clear running UI state.
    fn finalize_turn(&mut self) {
        // Ensure any spinner is replaced by a red ✗ and flushed into history.
        self.finalize_active_cell_as_failed();
        // Reset running state and clear streaming buffers.
        self.bottom_pane.set_task_running(false);
        self.running_commands.clear();
        self.stream_controller = None;
    }

    fn on_error(&mut self, message: String) {
        self.finalize_turn();
        self.add_to_history(history_cell::new_error_event(message));
        self.request_redraw();

        // After an error ends the turn, try sending the next queued input.
        self.maybe_send_next_queued_input();
    }

    /// Handle a turn aborted due to user interrupt (Esc).
    /// When there are queued user messages, restore them into the composer
    /// separated by newlines rather than auto‑submitting the next one.
    fn on_interrupted_turn(&mut self, reason: TurnAbortReason) {
        // Finalize, log a gentle prompt, and clear running state.
        self.finalize_turn();

        if reason != TurnAbortReason::ReviewEnded {
            self.add_to_history(history_cell::new_error_event(
                "Conversation interrupted - tell the model what to do differently".to_owned(),
            ));
        }

        // If any messages were queued during the task, restore them into the composer.
        if !self.queued_user_messages.is_empty() {
            let queued_text = self
                .queued_user_messages
                .iter()
                .map(|m| m.text.clone())
                .collect::<Vec<_>>()
                .join("\n");
            let existing_text = self.bottom_pane.composer_text();
            let combined = if existing_text.is_empty() {
                queued_text
            } else if queued_text.is_empty() {
                existing_text
            } else {
                format!("{queued_text}\n{existing_text}")
            };
            self.bottom_pane.set_composer_text(combined);
            // Clear the queue and update the status indicator list.
            self.queued_user_messages.clear();
            self.refresh_queued_user_messages();
        }

        self.request_redraw();
    }

    fn on_plan_update(&mut self, update: UpdatePlanArgs) {
        self.add_to_history(history_cell::new_plan_update(update));
    }

    fn on_exec_approval_request(&mut self, id: String, ev: ExecApprovalRequestEvent) {
        let id2 = id.clone();
        let ev2 = ev.clone();
        self.defer_or_handle(
            |q| q.push_exec_approval(id, ev),
            |s| s.handle_exec_approval_now(id2, ev2),
        );
    }

    fn on_apply_patch_approval_request(&mut self, id: String, ev: ApplyPatchApprovalRequestEvent) {
        let id2 = id.clone();
        let ev2 = ev.clone();
        self.defer_or_handle(
            |q| q.push_apply_patch_approval(id, ev),
            |s| s.handle_apply_patch_approval_now(id2, ev2),
        );
    }

    fn on_exec_command_begin(&mut self, ev: ExecCommandBeginEvent) {
        self.flush_answer_stream_with_separator();
        let ev2 = ev.clone();
        self.defer_or_handle(|q| q.push_exec_begin(ev), |s| s.handle_exec_begin_now(ev2));
    }

    fn on_exec_command_output_delta(
        &mut self,
        _ev: codex_core::protocol::ExecCommandOutputDeltaEvent,
    ) {
        // TODO: Handle streaming exec output if/when implemented
    }

    fn on_patch_apply_begin(&mut self, event: PatchApplyBeginEvent) {
        self.add_to_history(history_cell::new_patch_event(
            event.changes,
            &self.config.cwd,
        ));
    }

    fn on_view_image_tool_call(&mut self, event: ViewImageToolCallEvent) {
        self.flush_answer_stream_with_separator();
        self.add_to_history(history_cell::new_view_image_tool_call(
            event.path,
            &self.config.cwd,
        ));
        self.request_redraw();
    }

    fn on_patch_apply_end(&mut self, event: codex_core::protocol::PatchApplyEndEvent) {
        let ev2 = event.clone();
        self.defer_or_handle(
            |q| q.push_patch_end(event),
            |s| s.handle_patch_apply_end_now(ev2),
        );
    }

    fn on_exec_command_end(&mut self, ev: ExecCommandEndEvent) {
        let ev2 = ev.clone();
        self.defer_or_handle(|q| q.push_exec_end(ev), |s| s.handle_exec_end_now(ev2));
    }

    fn on_mcp_tool_call_begin(&mut self, ev: McpToolCallBeginEvent) {
        let ev2 = ev.clone();
        self.defer_or_handle(|q| q.push_mcp_begin(ev), |s| s.handle_mcp_begin_now(ev2));
    }

    fn on_mcp_tool_call_end(&mut self, ev: McpToolCallEndEvent) {
        let ev2 = ev.clone();
        self.defer_or_handle(|q| q.push_mcp_end(ev), |s| s.handle_mcp_end_now(ev2));
    }

    fn on_web_search_begin(&mut self, _ev: WebSearchBeginEvent) {
        self.flush_answer_stream_with_separator();
    }

    fn on_web_search_end(&mut self, ev: WebSearchEndEvent) {
        self.flush_answer_stream_with_separator();
        self.add_to_history(history_cell::new_web_search_call(format!(
            "Searched: {}",
            ev.query
        )));
    }

    fn on_get_history_entry_response(
        &mut self,
        event: codex_core::protocol::GetHistoryEntryResponseEvent,
    ) {
        let codex_core::protocol::GetHistoryEntryResponseEvent {
            offset,
            log_id,
            entry,
        } = event;
        self.bottom_pane
            .on_history_entry_response(log_id, offset, entry.map(|e| e.text));
    }

    fn on_shutdown_complete(&mut self) {
        self.app_event_tx.send(AppEvent::ExitRequest);
    }

    fn on_turn_diff(&mut self, unified_diff: String) {
        debug!("TurnDiffEvent: {unified_diff}");
    }

    fn on_background_event(&mut self, message: String) {
        debug!("BackgroundEvent: {message}");
    }

    fn on_stream_error(&mut self, message: String) {
        // Show stream errors in the transcript so users see retry/backoff info.
        self.add_to_history(history_cell::new_stream_error_event(message));
        self.request_redraw();
    }

    /// Periodic tick to commit at most one queued line to history with a small delay,
    /// animating the output.
    pub(crate) fn on_commit_tick(&mut self) {
        if let Some(controller) = self.stream_controller.as_mut() {
            let (cell, is_idle) = controller.on_commit_tick();
            if let Some(cell) = cell {
                self.bottom_pane.hide_status_indicator();
                self.add_boxed_history(cell);
            }
            if is_idle {
                self.app_event_tx.send(AppEvent::StopCommitAnimation);
            }
        }
    }

    fn flush_interrupt_queue(&mut self) {
        let mut mgr = std::mem::take(&mut self.interrupts);
        mgr.flush_all(self);
        self.interrupts = mgr;
    }

    #[inline]
    fn defer_or_handle(
        &mut self,
        push: impl FnOnce(&mut InterruptManager),
        handle: impl FnOnce(&mut Self),
    ) {
        // Preserve deterministic FIFO across queued interrupts: once anything
        // is queued due to an active write cycle, continue queueing until the
        // queue is flushed to avoid reordering (e.g., ExecEnd before ExecBegin).
        if self.stream_controller.is_some() || !self.interrupts.is_empty() {
            push(&mut self.interrupts);
        } else {
            handle(self);
        }
    }

    fn handle_stream_finished(&mut self) {
        if self.task_complete_pending {
            self.bottom_pane.hide_status_indicator();
            self.task_complete_pending = false;
        }
        // A completed stream indicates non-exec content was just inserted.
        self.flush_interrupt_queue();
    }

    #[inline]
    fn handle_streaming_delta(&mut self, delta: String) {
        // Before streaming agent content, flush any active exec cell group.
        self.flush_active_cell();

        if self.stream_controller.is_none() {
            if self.needs_final_message_separator {
                let elapsed_seconds = self
                    .bottom_pane
                    .status_widget()
                    .map(super::status_indicator_widget::StatusIndicatorWidget::elapsed_seconds);
                self.add_to_history(history_cell::FinalMessageSeparator::new(elapsed_seconds));
                self.needs_final_message_separator = false;
            }
            self.stream_controller = Some(StreamController::new(
                self.config.clone(),
                self.last_rendered_width.get().map(|w| w.saturating_sub(2)),
            ));
        }
        if let Some(controller) = self.stream_controller.as_mut()
            && controller.push(&delta)
        {
            self.app_event_tx.send(AppEvent::StartCommitAnimation);
        }
        self.request_redraw();
    }

    pub(crate) fn handle_exec_end_now(&mut self, ev: ExecCommandEndEvent) {
        let running = self.running_commands.remove(&ev.call_id);
        let (command, parsed) = match running {
            Some(rc) => (rc.command, rc.parsed_cmd),
            None => (vec![ev.call_id.clone()], Vec::new()),
        };

        let needs_new = self
            .active_cell
            .as_ref()
            .map(|cell| cell.as_any().downcast_ref::<ExecCell>().is_none())
            .unwrap_or(true);
        if needs_new {
            self.flush_active_cell();
            self.active_cell = Some(Box::new(new_active_exec_command(
                ev.call_id.clone(),
                command,
                parsed,
            )));
        }

        if let Some(cell) = self
            .active_cell
            .as_mut()
            .and_then(|c| c.as_any_mut().downcast_mut::<ExecCell>())
        {
            cell.complete_call(
                &ev.call_id,
                CommandOutput {
                    exit_code: ev.exit_code,
                    stdout: ev.stdout.clone(),
                    stderr: ev.stderr.clone(),
                    formatted_output: ev.formatted_output.clone(),
                },
                ev.duration,
            );
            if cell.should_flush() {
                self.flush_active_cell();
            }
        }
    }

    pub(crate) fn handle_patch_apply_end_now(
        &mut self,
        event: codex_core::protocol::PatchApplyEndEvent,
    ) {
        // If the patch was successful, just let the "Edited" block stand.
        // Otherwise, add a failure block.
        if !event.success {
            self.add_to_history(history_cell::new_patch_apply_failure(event.stderr));
        }
    }

    pub(crate) fn handle_exec_approval_now(&mut self, id: String, ev: ExecApprovalRequestEvent) {
        self.flush_answer_stream_with_separator();
        let command = shlex::try_join(ev.command.iter().map(String::as_str))
            .unwrap_or_else(|_| ev.command.join(" "));
        self.notify(Notification::ExecApprovalRequested { command });

        let request = ApprovalRequest::Exec {
            id,
            command: ev.command,
            reason: ev.reason,
        };
        self.bottom_pane.push_approval_request(request);
        self.request_redraw();
    }

    pub(crate) fn handle_apply_patch_approval_now(
        &mut self,
        id: String,
        ev: ApplyPatchApprovalRequestEvent,
    ) {
        self.flush_answer_stream_with_separator();

        let request = ApprovalRequest::ApplyPatch {
            id,
            reason: ev.reason,
            changes: ev.changes.clone(),
            cwd: self.config.cwd.clone(),
        };
        self.bottom_pane.push_approval_request(request);
        self.request_redraw();
        self.notify(Notification::EditApprovalRequested {
            cwd: self.config.cwd.clone(),
            changes: ev.changes.keys().cloned().collect(),
        });
    }

    pub(crate) fn handle_exec_begin_now(&mut self, ev: ExecCommandBeginEvent) {
        // Ensure the status indicator is visible while the command runs.
        self.running_commands.insert(
            ev.call_id.clone(),
            RunningCommand {
                command: ev.command.clone(),
                parsed_cmd: ev.parsed_cmd.clone(),
            },
        );
        if let Some(cell) = self
            .active_cell
            .as_mut()
            .and_then(|c| c.as_any_mut().downcast_mut::<ExecCell>())
            && let Some(new_exec) = cell.with_added_call(
                ev.call_id.clone(),
                ev.command.clone(),
                ev.parsed_cmd.clone(),
            )
        {
            *cell = new_exec;
        } else {
            self.flush_active_cell();

            self.active_cell = Some(Box::new(new_active_exec_command(
                ev.call_id.clone(),
                ev.command.clone(),
                ev.parsed_cmd,
            )));
        }

        self.request_redraw();
    }

    pub(crate) fn handle_mcp_begin_now(&mut self, ev: McpToolCallBeginEvent) {
        self.flush_answer_stream_with_separator();
        self.flush_active_cell();
        self.active_cell = Some(Box::new(history_cell::new_active_mcp_tool_call(
            ev.call_id,
            ev.invocation,
        )));
        self.request_redraw();
    }
    pub(crate) fn handle_mcp_end_now(&mut self, ev: McpToolCallEndEvent) {
        self.flush_answer_stream_with_separator();

        let McpToolCallEndEvent {
            call_id,
            invocation,
            duration,
            result,
        } = ev;

        let extra_cell = match self
            .active_cell
            .as_mut()
            .and_then(|cell| cell.as_any_mut().downcast_mut::<McpToolCallCell>())
        {
            Some(cell) if cell.call_id() == call_id => cell.complete(duration, result),
            _ => {
                self.flush_active_cell();
                let mut cell = history_cell::new_active_mcp_tool_call(call_id, invocation);
                let extra_cell = cell.complete(duration, result);
                self.active_cell = Some(Box::new(cell));
                extra_cell
            }
        };

        self.flush_active_cell();
        if let Some(extra) = extra_cell {
            self.add_boxed_history(extra);
        }
    }

    fn layout_areas(&self, area: Rect) -> [Rect; 3] {
        let bottom_min = self.bottom_pane.desired_height(area.width).min(area.height);
        let remaining = area.height.saturating_sub(bottom_min);

        let active_desired = self
            .active_cell
            .as_ref()
            .map_or(0, |c| c.desired_height(area.width) + 1);
        let active_height = active_desired.min(remaining);
        // Note: no header area; remaining is not used beyond computing active height.

        let header_height = 0u16;

        Layout::vertical([
            Constraint::Length(header_height),
            Constraint::Length(active_height),
            Constraint::Min(bottom_min),
        ])
        .areas(area)
    }

    pub(crate) fn new(
        common: ChatWidgetInit,
        conversation_manager: Arc<ConversationManager>,
    ) -> Self {
        let ChatWidgetInit {
            config,
            frame_requester,
            app_event_tx,
            initial_prompt,
            initial_images,
            enhanced_keys_supported,
            auth_manager,
        } = common;
        let mut rng = rand::rng();
        let placeholder = EXAMPLE_PROMPTS[rng.random_range(0..EXAMPLE_PROMPTS.len())].to_string();
        let codex_op_tx = spawn_agent(config.clone(), app_event_tx.clone(), conversation_manager);

        Self {
            app_event_tx: app_event_tx.clone(),
            frame_requester: frame_requester.clone(),
            codex_op_tx,
            bottom_pane: BottomPane::new(BottomPaneParams {
                frame_requester,
                app_event_tx,
                has_input_focus: true,
                enhanced_keys_supported,
                placeholder_text: placeholder,
                disable_paste_burst: config.disable_paste_burst,
            }),
            active_cell: None,
            config: config.clone(),
            auth_manager,
            session_header: SessionHeader::new(config.model),
            initial_user_message: create_initial_user_message(
                initial_prompt.unwrap_or_default(),
                initial_images,
            ),
            token_info: None,
            rate_limit_snapshot: None,
            rate_limit_warnings: RateLimitWarningState::default(),
            stream_controller: None,
            running_commands: HashMap::new(),
            task_complete_pending: false,
            interrupts: InterruptManager::new(),
            reasoning_buffer: String::new(),
            full_reasoning_buffer: String::new(),
            conversation_id: None,
            queued_user_messages: VecDeque::new(),
            show_welcome_banner: true,
            suppress_session_configured_redraw: false,
            pending_notification: None,
            is_review_mode: false,
            ghost_snapshots: Vec::new(),
            ghost_snapshots_disabled: true,
            needs_final_message_separator: false,
            review_branch_orchestrator: None,
            last_rendered_width: std::cell::Cell::new(None),
        }
    }

    /// Create a ChatWidget attached to an existing conversation (e.g., a fork).
    pub(crate) fn new_from_existing(
        common: ChatWidgetInit,
        conversation: std::sync::Arc<codex_core::CodexConversation>,
        session_configured: codex_core::protocol::SessionConfiguredEvent,
    ) -> Self {
        let ChatWidgetInit {
            config,
            frame_requester,
            app_event_tx,
            initial_prompt,
            initial_images,
            enhanced_keys_supported,
            auth_manager,
        } = common;
        let mut rng = rand::rng();
        let placeholder = EXAMPLE_PROMPTS[rng.random_range(0..EXAMPLE_PROMPTS.len())].to_string();

        let codex_op_tx =
            spawn_agent_from_existing(conversation, session_configured, app_event_tx.clone());

        Self {
            app_event_tx: app_event_tx.clone(),
            frame_requester: frame_requester.clone(),
            codex_op_tx,
            bottom_pane: BottomPane::new(BottomPaneParams {
                frame_requester,
                app_event_tx,
                has_input_focus: true,
                enhanced_keys_supported,
                placeholder_text: placeholder,
                disable_paste_burst: config.disable_paste_burst,
            }),
            active_cell: None,
            config: config.clone(),
            auth_manager,
            session_header: SessionHeader::new(config.model),
            initial_user_message: create_initial_user_message(
                initial_prompt.unwrap_or_default(),
                initial_images,
            ),
            token_info: None,
            rate_limit_snapshot: None,
            rate_limit_warnings: RateLimitWarningState::default(),
            stream_controller: None,
            running_commands: HashMap::new(),
            task_complete_pending: false,
            interrupts: InterruptManager::new(),
            reasoning_buffer: String::new(),
            full_reasoning_buffer: String::new(),
            conversation_id: None,
            queued_user_messages: VecDeque::new(),
            show_welcome_banner: true,
            suppress_session_configured_redraw: true,
            pending_notification: None,
            is_review_mode: false,
            ghost_snapshots: Vec::new(),
            ghost_snapshots_disabled: true,
            needs_final_message_separator: false,
            review_branch_orchestrator: None,
            last_rendered_width: std::cell::Cell::new(None),
        }
    }

    pub fn desired_height(&self, width: u16) -> u16 {
        self.bottom_pane.desired_height(width)
            + self
                .active_cell
                .as_ref()
                .map_or(0, |c| c.desired_height(width) + 1)
    }

    pub(crate) fn handle_key_event(&mut self, key_event: KeyEvent) {
        match key_event {
            KeyEvent {
                code: KeyCode::Char('c'),
                modifiers: crossterm::event::KeyModifiers::CONTROL,
                kind: KeyEventKind::Press,
                ..
            } => {
                self.on_ctrl_c();
                return;
            }
            KeyEvent {
                code: KeyCode::Char('v'),
                modifiers: KeyModifiers::CONTROL,
                kind: KeyEventKind::Press,
                ..
            } => {
                if let Ok((path, info)) = paste_image_to_temp_png() {
                    self.attach_image(path, info.width, info.height, info.encoded_format.label());
                }
                return;
            }
            other if other.kind == KeyEventKind::Press => {
                self.bottom_pane.clear_ctrl_c_quit_hint();
            }
            _ => {}
        }

        match key_event {
            KeyEvent {
                code: KeyCode::Up,
                modifiers: KeyModifiers::ALT,
                kind: KeyEventKind::Press,
                ..
            } if !self.queued_user_messages.is_empty() => {
                // Prefer the most recently queued item.
                if let Some(user_message) = self.queued_user_messages.pop_back() {
                    self.bottom_pane.set_composer_text(user_message.text);
                    self.refresh_queued_user_messages();
                    self.request_redraw();
                }
            }
            _ => {
                match self.bottom_pane.handle_key_event(key_event) {
                    InputResult::Submitted(text) => {
                        // If a task is running, queue the user input to be sent after the turn completes.
                        let user_message = UserMessage {
                            text,
                            image_paths: self.bottom_pane.take_recent_submission_images(),
                        };
                        if self.bottom_pane.is_task_running() {
                            self.queued_user_messages.push_back(user_message);
                            self.refresh_queued_user_messages();
                        } else {
                            self.submit_user_message(user_message);
                        }
                    }
                    InputResult::Command(cmd) => {
                        self.dispatch_command(cmd);
                    }
                    InputResult::None => {}
                }
            }
        }
    }

    pub(crate) fn attach_image(
        &mut self,
        path: PathBuf,
        width: u32,
        height: u32,
        format_label: &str,
    ) {
        tracing::info!(
            "attach_image path={path:?} width={width} height={height} format={format_label}",
        );
        self.bottom_pane
            .attach_image(path, width, height, format_label);
        self.request_redraw();
    }

    fn dispatch_command(&mut self, cmd: SlashCommand) {
        if !cmd.available_during_task() && self.bottom_pane.is_task_running() {
            let message = format!(
                "'/{}' is disabled while a task is in progress.",
                cmd.command()
            );
            self.add_to_history(history_cell::new_error_event(message));
            self.request_redraw();
            return;
        }
        match cmd {
            SlashCommand::New => {
                self.app_event_tx.send(AppEvent::NewSession);
            }
            SlashCommand::Init => {
                const INIT_PROMPT: &str = include_str!("../prompt_for_init_command.md");
                self.submit_text_message(INIT_PROMPT.to_string());
            }
            SlashCommand::Compact => {
                self.clear_token_usage();
                self.app_event_tx.send(AppEvent::CodexOp(Op::Compact));
            }
            SlashCommand::Review => {
                self.open_review_popup();
            }
            SlashCommand::Model => {
                self.open_model_popup();
            }
            SlashCommand::Approvals => {
                self.open_approvals_popup();
            }
            SlashCommand::Quit => {
                self.app_event_tx.send(AppEvent::ExitRequest);
            }
            SlashCommand::Logout => {
                if let Err(e) = codex_core::auth::logout(&self.config.codex_home) {
                    tracing::error!("failed to logout: {e}");
                }
                self.app_event_tx.send(AppEvent::ExitRequest);
            }
            SlashCommand::Undo => {
                self.undo_last_snapshot();
            }
            SlashCommand::Diff => {
                self.add_diff_in_progress();
                let tx = self.app_event_tx.clone();
                tokio::spawn(async move {
                    let text = match get_git_diff().await {
                        Ok((is_git_repo, diff_text)) => {
                            if is_git_repo {
                                diff_text
                            } else {
                                "`/diff` — _not inside a git repository_".to_string()
                            }
                        }
                        Err(e) => format!("Failed to compute diff: {e}"),
                    };
                    tx.send(AppEvent::DiffResult(text));
                });
            }
            SlashCommand::PrChecks => {
                self.add_to_history(history_cell::new_info_event(
                    "Running GitHub PR checks…".to_string(),
                    Some("gh pr checks --watch".to_string()),
                ));

                let cwd = self.config.cwd.clone();
                let tx = self.app_event_tx.clone();
                tokio::spawn(async move {
                    let outcome = crate::pr_checks::run_pr_checks(cwd).await;
                    tx.send(AppEvent::InsertHistoryCell(Box::new(
                        history_cell::new_pr_checks_result(outcome),
                    )));
                });
            }
            SlashCommand::Mention => {
                self.insert_str("@");
            }
            SlashCommand::Status => {
                self.add_status_output();
            }
            SlashCommand::Mcp => {
                self.add_mcp_output();
            }
            #[cfg(debug_assertions)]
            SlashCommand::TestApproval => {
                use codex_core::protocol::EventMsg;
                use std::collections::HashMap;

                use codex_core::protocol::ApplyPatchApprovalRequestEvent;
                use codex_core::protocol::FileChange;

                self.app_event_tx.send(AppEvent::CodexEvent(Event {
                    id: "1".to_string(),
                    // msg: EventMsg::ExecApprovalRequest(ExecApprovalRequestEvent {
                    //     call_id: "1".to_string(),
                    //     command: vec!["git".into(), "apply".into()],
                    //     cwd: self.config.cwd.clone(),
                    //     reason: Some("test".to_string()),
                    // }),
                    msg: EventMsg::ApplyPatchApprovalRequest(ApplyPatchApprovalRequestEvent {
                        call_id: "1".to_string(),
                        changes: HashMap::from([
                            (
                                PathBuf::from("/tmp/test.txt"),
                                FileChange::Add {
                                    content: "test".to_string(),
                                },
                            ),
                            (
                                PathBuf::from("/tmp/test2.txt"),
                                FileChange::Update {
                                    unified_diff: "+test\n-test2".to_string(),
                                    move_path: None,
                                },
                            ),
                        ]),
                        reason: None,
                        grant_root: Some(PathBuf::from("/tmp")),
                    }),
                }));
            }
        }
    }

    pub(crate) fn handle_paste(&mut self, text: String) {
        self.bottom_pane.handle_paste(text);
    }

    // Returns true if caller should skip rendering this frame (a future frame is scheduled).
    pub(crate) fn handle_paste_burst_tick(&mut self, frame_requester: FrameRequester) -> bool {
        if self.bottom_pane.flush_paste_burst_if_due() {
            // A paste just flushed; request an immediate redraw and skip this frame.
            self.request_redraw();
            true
        } else if self.bottom_pane.is_in_paste_burst() {
            // While capturing a burst, schedule a follow-up tick and skip this frame
            // to avoid redundant renders between ticks.
            frame_requester.schedule_frame_in(
                crate::bottom_pane::ChatComposer::recommended_paste_flush_delay(),
            );
            true
        } else {
            false
        }
    }

    fn flush_active_cell(&mut self) {
        if let Some(active) = self.active_cell.take() {
            self.needs_final_message_separator = true;
            self.app_event_tx.send(AppEvent::InsertHistoryCell(active));
        }
    }

    fn add_to_history(&mut self, cell: impl HistoryCell + 'static) {
        self.add_boxed_history(Box::new(cell));
    }

    fn add_boxed_history(&mut self, cell: Box<dyn HistoryCell>) {
        if !cell.display_lines(u16::MAX).is_empty() {
            // Only break exec grouping if the cell renders visible lines.
            self.flush_active_cell();
            self.needs_final_message_separator = true;
        }
        self.app_event_tx.send(AppEvent::InsertHistoryCell(cell));
    }

    fn submit_user_message(&mut self, user_message: UserMessage) {
        let UserMessage { text, image_paths } = user_message;
        if text.is_empty() && image_paths.is_empty() {
            return;
        }

        self.capture_ghost_snapshot();

        let mut items: Vec<InputItem> = Vec::new();

        if !text.is_empty() {
            items.push(InputItem::Text { text: text.clone() });
        }

        for path in image_paths {
            items.push(InputItem::LocalImage { path });
        }

        self.codex_op_tx
            .send(Op::UserInput { items })
            .unwrap_or_else(|e| {
                tracing::error!("failed to send message: {e}");
            });

        // Persist the text to cross-session message history.
        if !text.is_empty() {
            self.codex_op_tx
                .send(Op::AddToHistory { text: text.clone() })
                .unwrap_or_else(|e| {
                    tracing::error!("failed to send AddHistory op: {e}");
                });
        }

        // Only show the text portion in conversation history.
        if !text.is_empty() {
            self.add_to_history(history_cell::new_user_prompt(text));
        }
        self.needs_final_message_separator = false;
    }

    fn capture_ghost_snapshot(&mut self) {
        if self.ghost_snapshots_disabled {
            return;
        }

        let options = CreateGhostCommitOptions::new(&self.config.cwd);
        match create_ghost_commit(&options) {
            Ok(commit) => {
                self.ghost_snapshots.push(commit);
                if self.ghost_snapshots.len() > MAX_TRACKED_GHOST_COMMITS {
                    self.ghost_snapshots.remove(0);
                }
            }
            Err(err) => {
                self.ghost_snapshots_disabled = true;
                let (message, hint) = match &err {
                    GitToolingError::NotAGitRepository { .. } => (
                        "Snapshots disabled: current directory is not a Git repository."
                            .to_string(),
                        None,
                    ),
                    _ => (
                        format!("Snapshots disabled after error: {err}"),
                        Some(
                            "Restart Codex after resolving the issue to re-enable snapshots."
                                .to_string(),
                        ),
                    ),
                };
                self.add_info_message(message, hint);
                tracing::warn!("failed to create ghost snapshot: {err}");
            }
        }
    }

    fn undo_last_snapshot(&mut self) {
        let Some(commit) = self.ghost_snapshots.pop() else {
            self.add_info_message("No snapshot available to undo.".to_string(), None);
            return;
        };

        if let Err(err) = restore_ghost_commit(&self.config.cwd, &commit) {
            self.add_error_message(format!("Failed to restore snapshot: {err}"));
            self.ghost_snapshots.push(commit);
            return;
        }

        let short_id: String = commit.id().chars().take(8).collect();
        self.add_info_message(format!("Restored workspace to snapshot {short_id}"), None);
    }

    /// Replay a subset of initial events into the UI to seed the transcript when
    /// resuming an existing session. This approximates the live event flow and
    /// is intentionally conservative: only safe-to-replay items are rendered to
    /// avoid triggering side effects. Event ids are passed as `None` to
    /// distinguish replayed events from live ones.
    fn replay_initial_messages(&mut self, events: Vec<EventMsg>) {
        for msg in events {
            if matches!(msg, EventMsg::SessionConfigured(_)) {
                continue;
            }
            // `id: None` indicates a synthetic/fake id coming from replay.
            self.dispatch_event_msg(None, msg, true);
        }
    }

    pub(crate) fn handle_codex_event(&mut self, event: Event) {
        let Event { id, msg } = event;
        self.dispatch_event_msg(Some(id), msg, false);
    }

    /// Dispatch a protocol `EventMsg` to the appropriate handler.
    ///
    /// `id` is `Some` for live events and `None` for replayed events from
    /// `replay_initial_messages()`. Callers should treat `None` as a "fake" id
    /// that must not be used to correlate follow-up actions.
    fn dispatch_event_msg(&mut self, id: Option<String>, msg: EventMsg, from_replay: bool) {
        match msg {
            EventMsg::AgentMessageDelta(_)
            | EventMsg::AgentReasoningDelta(_)
            | EventMsg::ExecCommandOutputDelta(_) => {}
            _ => {
                tracing::trace!("handle_codex_event: {:?}", msg);
            }
        }

        match msg {
            EventMsg::SessionConfigured(e) => self.on_session_configured(e),
            EventMsg::AgentMessage(AgentMessageEvent { message }) => self.on_agent_message(message),
            EventMsg::AgentMessageDelta(AgentMessageDeltaEvent { delta }) => {
                self.on_agent_message_delta(delta)
            }
            EventMsg::AgentReasoningDelta(AgentReasoningDeltaEvent { delta })
            | EventMsg::AgentReasoningRawContentDelta(AgentReasoningRawContentDeltaEvent {
                delta,
            }) => self.on_agent_reasoning_delta(delta),
            EventMsg::AgentReasoning(AgentReasoningEvent { .. }) => self.on_agent_reasoning_final(),
            EventMsg::AgentReasoningRawContent(AgentReasoningRawContentEvent { text }) => {
                self.on_agent_reasoning_delta(text);
                self.on_agent_reasoning_final()
            }
            EventMsg::AgentReasoningSectionBreak(_) => self.on_reasoning_section_break(),
            EventMsg::TaskStarted(_) => self.on_task_started(),
            EventMsg::TaskComplete(TaskCompleteEvent { last_agent_message }) => {
                self.on_task_complete(last_agent_message)
            }
            EventMsg::TokenCount(ev) => {
                self.set_token_info(ev.info);
                self.on_rate_limit_snapshot(ev.rate_limits);
            }
            EventMsg::Error(ErrorEvent { message }) => self.on_error(message),
            EventMsg::TurnAborted(ev) => match ev.reason {
                TurnAbortReason::Interrupted => {
                    self.on_interrupted_turn(ev.reason);
                }
                TurnAbortReason::Replaced => {
                    self.on_error("Turn aborted: replaced by a new task".to_owned())
                }
                TurnAbortReason::ReviewEnded => {
                    self.on_interrupted_turn(ev.reason);
                }
            },
            EventMsg::PlanUpdate(update) => self.on_plan_update(update),
            EventMsg::ExecApprovalRequest(ev) => {
                // For replayed events, synthesize an empty id (these should not occur).
                self.on_exec_approval_request(id.unwrap_or_default(), ev)
            }
            EventMsg::ApplyPatchApprovalRequest(ev) => {
                self.on_apply_patch_approval_request(id.unwrap_or_default(), ev)
            }
            EventMsg::ExecCommandBegin(ev) => self.on_exec_command_begin(ev),
            EventMsg::ExecCommandOutputDelta(delta) => self.on_exec_command_output_delta(delta),
            EventMsg::PatchApplyBegin(ev) => self.on_patch_apply_begin(ev),
            EventMsg::PatchApplyEnd(ev) => self.on_patch_apply_end(ev),
            EventMsg::ExecCommandEnd(ev) => self.on_exec_command_end(ev),
            EventMsg::ViewImageToolCall(ev) => self.on_view_image_tool_call(ev),
            EventMsg::McpToolCallBegin(ev) => self.on_mcp_tool_call_begin(ev),
            EventMsg::McpToolCallEnd(ev) => self.on_mcp_tool_call_end(ev),
            EventMsg::WebSearchBegin(ev) => self.on_web_search_begin(ev),
            EventMsg::WebSearchEnd(ev) => self.on_web_search_end(ev),
            EventMsg::GetHistoryEntryResponse(ev) => self.on_get_history_entry_response(ev),
            EventMsg::McpListToolsResponse(ev) => self.on_list_mcp_tools(ev),
            EventMsg::ListCustomPromptsResponse(ev) => self.on_list_custom_prompts(ev),
            EventMsg::ShutdownComplete => self.on_shutdown_complete(),
            EventMsg::TurnDiff(TurnDiffEvent { unified_diff }) => self.on_turn_diff(unified_diff),
            EventMsg::BackgroundEvent(BackgroundEventEvent { message }) => {
                self.on_background_event(message)
            }
            EventMsg::StreamError(StreamErrorEvent { message }) => self.on_stream_error(message),
            EventMsg::UserMessage(ev) => {
                if from_replay {
                    self.on_user_message_event(ev);
                }
            }
            EventMsg::ConversationPath(ev) => {
                self.app_event_tx
                    .send(crate::app_event::AppEvent::ConversationHistory(ev));
            }
            EventMsg::EnteredReviewMode(review_request) => {
                self.on_entered_review_mode(review_request)
            }
            EventMsg::ExitedReviewMode(review) => self.on_exited_review_mode(review),
        }
    }

    fn on_entered_review_mode(&mut self, review: ReviewRequest) {
        // Enter review mode and emit a concise banner
        self.is_review_mode = true;
        let banner = format!(">> Code review started: {} <<", review.user_facing_hint);
        self.add_to_history(history_cell::new_review_status_line(banner));
        self.request_redraw();
    }

    fn on_exited_review_mode(&mut self, review: ExitedReviewModeEvent) {
        self.flush_answer_stream_with_separator();
        self.flush_interrupt_queue();
        self.flush_active_cell();

        let mut skip_output = false;

        if let Some(orchestrator) = self.review_branch_orchestrator.as_mut() {
            if let Some(output) = review.review_output.as_ref() {
                match orchestrator.stage() {
                    OrchestratorStage::Batching => {
                        orchestrator.on_batch_result(output);
                        if orchestrator.stage() != OrchestratorStage::Done {
                            skip_output = true;
                        }
                    }
                    OrchestratorStage::Consolidation => {
                        orchestrator.on_consolidation_result(output);
                        self.review_branch_orchestrator = None;
                    }
                    OrchestratorStage::Done => {
                        self.review_branch_orchestrator = None;
                    }
                }
            } else {
                self.review_branch_orchestrator = None;
            }
        }

        if skip_output {
            self.is_review_mode = false;
            self.request_redraw();
            return;
        }

        if let Some(output) = review.review_output {
            if output.findings.is_empty() {
                let explanation = output.overall_explanation.trim().to_string();
                if explanation.is_empty() {
                    tracing::error!("Reviewer failed to output a response.");
                    self.add_to_history(history_cell::new_error_event(
                        "Reviewer failed to output a response.".to_owned(),
                    ));
                } else {
                    // Show explanation when there are no structured findings.
                    let mut rendered: Vec<ratatui::text::Line<'static>> = vec!["".into()];
                    append_markdown(&explanation, None, &mut rendered, &self.config);
                    let body_cell = AgentMessageCell::new(rendered, false);
                    self.app_event_tx
                        .send(AppEvent::InsertHistoryCell(Box::new(body_cell)));
                }
            } else {
                let message_text =
                    codex_core::review_format::format_review_findings_block(&output.findings, None);
                let mut message_lines: Vec<ratatui::text::Line<'static>> = Vec::new();
                append_markdown(&message_text, None, &mut message_lines, &self.config);
                let body_cell = AgentMessageCell::new(message_lines, true);
                self.app_event_tx
                    .send(AppEvent::InsertHistoryCell(Box::new(body_cell)));
            }
        }

        self.is_review_mode = false;
        // Append a finishing banner at the end of this turn.
        self.add_to_history(history_cell::new_review_status_line(
            "<< Code review finished >>".to_string(),
        ));
        self.request_redraw();
    }

    fn on_user_message_event(&mut self, event: UserMessageEvent) {
        match event.kind {
            Some(InputMessageKind::EnvironmentContext)
            | Some(InputMessageKind::UserInstructions) => {
                // Skip XML‑wrapped context blocks in the transcript.
            }
            Some(InputMessageKind::Plain) | None => {
                let message = event.message.trim();
                if !message.is_empty() {
                    self.add_to_history(history_cell::new_user_prompt(message.to_string()));
                }
            }
        }
    }

    fn request_redraw(&mut self) {
        self.frame_requester.schedule_frame();
    }

    fn notify(&mut self, notification: Notification) {
        if !notification.allowed_for(&self.config.tui_notifications) {
            return;
        }
        self.pending_notification = Some(notification);
        self.request_redraw();
    }

    pub(crate) fn maybe_post_pending_notification(&mut self, tui: &mut crate::tui::Tui) {
        if let Some(notif) = self.pending_notification.take() {
            tui.notify(notif.display());
        }
    }

    /// Mark the active cell as failed (✗) and flush it into history.
    fn finalize_active_cell_as_failed(&mut self) {
        if let Some(mut cell) = self.active_cell.take() {
            // Insert finalized cell into history and keep grouping consistent.
            if let Some(exec) = cell.as_any_mut().downcast_mut::<ExecCell>() {
                exec.mark_failed();
            } else if let Some(tool) = cell.as_any_mut().downcast_mut::<McpToolCallCell>() {
                tool.mark_failed();
            }
            self.add_boxed_history(cell);
        }
    }

    // If idle and there are queued inputs, submit exactly one to start the next turn.
    fn maybe_send_next_queued_input(&mut self) {
        if self.bottom_pane.is_task_running() {
            return;
        }
        if let Some(user_message) = self.queued_user_messages.pop_front() {
            self.submit_user_message(user_message);
        }
        // Update the list to reflect the remaining queued messages (if any).
        self.refresh_queued_user_messages();
    }

    /// Rebuild and update the queued user messages from the current queue.
    fn refresh_queued_user_messages(&mut self) {
        let messages: Vec<String> = self
            .queued_user_messages
            .iter()
            .map(|m| m.text.clone())
            .collect();
        self.bottom_pane.set_queued_user_messages(messages);
    }

    pub(crate) fn add_diff_in_progress(&mut self) {
        self.request_redraw();
    }

    pub(crate) fn on_diff_complete(&mut self) {
        self.request_redraw();
    }

    pub(crate) fn add_status_output(&mut self) {
        let default_usage = TokenUsage::default();
        let (total_usage, context_usage) = if let Some(ti) = &self.token_info {
            (&ti.total_token_usage, Some(&ti.last_token_usage))
        } else {
            (&default_usage, Some(&default_usage))
        };
        self.add_to_history(crate::status::new_status_output(
            &self.config,
            total_usage,
            context_usage,
            &self.conversation_id,
            self.rate_limit_snapshot.as_ref(),
        ));
    }

    /// Open a popup to choose the model (stage 1). After selecting a model,
    /// a second popup is shown to choose the reasoning effort.
    pub(crate) fn open_model_popup(&mut self) {
        let current_model = self.config.model.clone();
        let auth_mode = self.auth_manager.auth().map(|auth| auth.mode);
        let presets: Vec<ModelPreset> = builtin_model_presets(auth_mode);

        let mut grouped: Vec<(&str, Vec<ModelPreset>)> = Vec::new();
        for preset in presets.into_iter() {
            if let Some((_, entries)) = grouped.iter_mut().find(|(model, _)| *model == preset.model)
            {
                entries.push(preset);
            } else {
                grouped.push((preset.model, vec![preset]));
            }
        }

        let mut items: Vec<SelectionItem> = Vec::new();
        for (model_slug, entries) in grouped.into_iter() {
            let name = model_slug.to_string();
            let description = Self::model_description_for(model_slug)
                .map(std::string::ToString::to_string)
                .or_else(|| {
                    entries
                        .iter()
                        .find(|preset| !preset.description.is_empty())
                        .map(|preset| preset.description.to_string())
                })
                .or_else(|| entries.first().map(|preset| preset.description.to_string()));
            let is_current = model_slug == current_model;
            let model_slug_string = model_slug.to_string();
            let presets_for_model = entries.clone();
            let actions: Vec<SelectionAction> = vec![Box::new(move |tx| {
                tx.send(AppEvent::OpenReasoningPopup {
                    model: model_slug_string.clone(),
                    presets: presets_for_model.clone(),
                });
            })];
            items.push(SelectionItem {
                name,
                description,
                is_current,
                actions,
                dismiss_on_select: false,
                ..Default::default()
            });
        }

        self.bottom_pane.show_selection_view(SelectionViewParams {
            title: Some("Select Model".to_string()),
            subtitle: Some("Switch the model for this and future Codex CLI sessions".to_string()),
            footer_hint: Some(standard_popup_hint_line()),
            items,
            ..Default::default()
        });
    }

    /// Open a popup to choose the reasoning effort (stage 2) for the given model.
    pub(crate) fn open_reasoning_popup(&mut self, model_slug: String, presets: Vec<ModelPreset>) {
        let default_effort = ReasoningEffortConfig::default();

        let has_none_choice = presets.iter().any(|preset| preset.effort.is_none());
        struct EffortChoice {
            stored: Option<ReasoningEffortConfig>,
            display: ReasoningEffortConfig,
        }
        let mut choices: Vec<EffortChoice> = Vec::new();
        for effort in ReasoningEffortConfig::iter() {
            if presets.iter().any(|preset| preset.effort == Some(effort)) {
                choices.push(EffortChoice {
                    stored: Some(effort),
                    display: effort,
                });
            }
            if has_none_choice && default_effort == effort {
                choices.push(EffortChoice {
                    stored: None,
                    display: effort,
                });
            }
        }
        if choices.is_empty() {
            choices.push(EffortChoice {
                stored: Some(default_effort),
                display: default_effort,
            });
        }

        let default_choice: Option<ReasoningEffortConfig> = if has_none_choice {
            None
        } else if choices
            .iter()
            .any(|choice| choice.stored == Some(default_effort))
        {
            Some(default_effort)
        } else {
            choices
                .iter()
                .find_map(|choice| choice.stored)
                .or(Some(default_effort))
        };

        let is_current_model = self.config.model == model_slug;
        let highlight_choice = if is_current_model {
            self.config.model_reasoning_effort
        } else {
            default_choice
        };

        let mut items: Vec<SelectionItem> = Vec::new();
        for choice in choices.iter() {
            let effort = choice.display;
            let mut effort_label = effort.to_string();
            if let Some(first) = effort_label.get_mut(0..1) {
                first.make_ascii_uppercase();
            }
            if choice.stored == default_choice {
                effort_label.push_str(" (default)");
            }

            let description = presets
                .iter()
                .find(|preset| preset.effort == choice.stored && !preset.description.is_empty())
                .map(|preset| preset.description.to_string())
                .or_else(|| {
                    presets
                        .iter()
                        .find(|preset| preset.effort == choice.stored)
                        .map(|preset| preset.description.to_string())
                });

            let model_for_action = model_slug.clone();
            let effort_for_action = choice.stored;
            let actions: Vec<SelectionAction> = vec![Box::new(move |tx| {
                tx.send(AppEvent::CodexOp(Op::OverrideTurnContext {
                    cwd: None,
                    approval_policy: None,
                    sandbox_policy: None,
                    model: Some(model_for_action.clone()),
                    effort: Some(effort_for_action),
                    summary: None,
                }));
                tx.send(AppEvent::UpdateModel(model_for_action.clone()));
                tx.send(AppEvent::UpdateReasoningEffort(effort_for_action));
                tx.send(AppEvent::PersistModelSelection {
                    model: model_for_action.clone(),
                    effort: effort_for_action,
                });
                tracing::info!(
                    "Selected model: {}, Selected effort: {}",
                    model_for_action,
                    effort_for_action
                        .map(|e| e.to_string())
                        .unwrap_or_else(|| "default".to_string())
                );
            })];

            items.push(SelectionItem {
                name: effort_label,
                description,
                is_current: is_current_model && choice.stored == highlight_choice,
                actions,
                dismiss_on_select: true,
                ..Default::default()
            });
        }

        self.bottom_pane.show_selection_view(SelectionViewParams {
            title: Some("Select Reasoning Level".to_string()),
            subtitle: Some(format!("Reasoning for model {model_slug}")),
            footer_hint: Some(standard_popup_hint_line()),
            items,
            ..Default::default()
        });
    }

    /// Open a popup to choose the approvals mode (ask for approval policy + sandbox policy).
    pub(crate) fn open_approvals_popup(&mut self) {
        let current_approval = self.config.approval_policy;
        let current_sandbox = self.config.sandbox_policy.clone();
        let mut items: Vec<SelectionItem> = Vec::new();
        let presets: Vec<ApprovalPreset> = builtin_approval_presets();
        for preset in presets.into_iter() {
            let is_current =
                current_approval == preset.approval && current_sandbox == preset.sandbox;
            let approval = preset.approval;
            let sandbox = preset.sandbox.clone();
            let name = preset.label.to_string();
            let description = Some(preset.description.to_string());
            let actions: Vec<SelectionAction> = vec![Box::new(move |tx| {
                tx.send(AppEvent::CodexOp(Op::OverrideTurnContext {
                    cwd: None,
                    approval_policy: Some(approval),
                    sandbox_policy: Some(sandbox.clone()),
                    model: None,
                    effort: None,
                    summary: None,
                }));
                tx.send(AppEvent::UpdateAskForApprovalPolicy(approval));
                tx.send(AppEvent::UpdateSandboxPolicy(sandbox.clone()));
            })];
            items.push(SelectionItem {
                name,
                description,
                is_current,
                actions,
                dismiss_on_select: true,
                ..Default::default()
            });
        }

        self.bottom_pane.show_selection_view(SelectionViewParams {
            title: Some("Select Approval Mode".to_string()),
            footer_hint: Some(standard_popup_hint_line()),
            items,
            ..Default::default()
        });
    }

    /// Set the approval policy in the widget's config copy.
    pub(crate) fn set_approval_policy(&mut self, policy: AskForApproval) {
        self.config.approval_policy = policy;
    }

    /// Set the sandbox policy in the widget's config copy.
    pub(crate) fn set_sandbox_policy(&mut self, policy: SandboxPolicy) {
        self.config.sandbox_policy = policy;
    }

    /// Set the reasoning effort in the widget's config copy.
    pub(crate) fn set_reasoning_effort(&mut self, effort: Option<ReasoningEffortConfig>) {
        self.config.model_reasoning_effort = effort;
    }

    /// Set the model in the widget's config copy.
    pub(crate) fn set_model(&mut self, model: &str) {
        self.session_header.set_model(model);
        self.config.model = model.to_string();
    }

    pub(crate) fn add_info_message(&mut self, message: String, hint: Option<String>) {
        self.add_to_history(history_cell::new_info_event(message, hint));
        self.request_redraw();
    }

    pub(crate) fn add_error_message(&mut self, message: String) {
        self.add_to_history(history_cell::new_error_event(message));
        self.request_redraw();
    }

    pub(crate) fn add_mcp_output(&mut self) {
        if self.config.mcp_servers.is_empty() {
            self.add_to_history(history_cell::empty_mcp_output());
        } else {
            self.submit_op(Op::ListMcpTools);
        }
    }

    /// Forward file-search results to the bottom pane.
    pub(crate) fn apply_file_search_result(&mut self, query: String, matches: Vec<FileMatch>) {
        self.bottom_pane.on_file_search_result(query, matches);
    }

    /// Handle Ctrl-C key press.
    fn on_ctrl_c(&mut self) {
        if self.bottom_pane.on_ctrl_c() == CancellationEvent::Handled {
            return;
        }

        if self.bottom_pane.is_task_running() {
            self.bottom_pane.show_ctrl_c_quit_hint();
            self.submit_op(Op::Interrupt);
            return;
        }

        self.submit_op(Op::Shutdown);
    }

    pub(crate) fn composer_is_empty(&self) -> bool {
        self.bottom_pane.composer_is_empty()
    }

    /// True when the UI is in the regular composer state with no running task,
    /// no modal overlay (e.g. approvals or status indicator), and no composer popups.
    /// In this state Esc-Esc backtracking is enabled.
    pub(crate) fn is_normal_backtrack_mode(&self) -> bool {
        self.bottom_pane.is_normal_backtrack_mode()
    }

    pub(crate) fn insert_str(&mut self, text: &str) {
        self.bottom_pane.insert_str(text);
    }

    /// Replace the composer content with the provided text and reset cursor.
    pub(crate) fn set_composer_text(&mut self, text: String) {
        self.bottom_pane.set_composer_text(text);
    }

    pub(crate) fn show_esc_backtrack_hint(&mut self) {
        self.bottom_pane.show_esc_backtrack_hint();
    }

    pub(crate) fn clear_esc_backtrack_hint(&mut self) {
        self.bottom_pane.clear_esc_backtrack_hint();
    }
    /// Forward an `Op` directly to codex.
    pub(crate) fn submit_op(&self, op: Op) {
        // Record outbound operation for session replay fidelity.
        crate::session_log::log_outbound_op(&op);
        if let Err(e) = self.codex_op_tx.send(op) {
            tracing::error!("failed to submit op: {e}");
        }
    }

    fn on_list_mcp_tools(&mut self, ev: McpListToolsResponseEvent) {
        self.add_to_history(history_cell::new_mcp_tools_output(&self.config, ev.tools));
    }

    fn on_list_custom_prompts(&mut self, ev: ListCustomPromptsResponseEvent) {
        let len = ev.custom_prompts.len();
        debug!("received {len} custom prompts");
        // Forward to bottom pane so the slash popup can show them now.
        self.bottom_pane.set_custom_prompts(ev.custom_prompts);
    }

    pub(crate) fn open_review_popup(&mut self) {
        let mut items: Vec<SelectionItem> = Vec::new();

        items.push(SelectionItem {
            name: "Review against a base branch".to_string(),
            description: Some("(PR Style)".into()),
            actions: vec![Box::new({
                let cwd = self.config.cwd.clone();
                move |tx| {
                    tx.send(AppEvent::OpenReviewBranchPicker(cwd.clone()));
                }
            })],
            dismiss_on_select: false,
            ..Default::default()
        });

        items.push(SelectionItem {
            name: "Deep review against a base branch".to_string(),
            description: Some("multi-pass orchestrated".into()),
            is_current: false,
            actions: vec![Box::new({
                let cwd = self.config.cwd.clone();
                move |tx| {
                    tx.send(AppEvent::OpenDeepReviewBranchPicker(cwd.clone()));
                }
            })],
            dismiss_on_select: false,
            search_value: None,
        });

        items.push(SelectionItem {
            name: "Review uncommitted changes".to_string(),
            actions: vec![Box::new(
                move |tx: &AppEventSender| {
                    tx.send(AppEvent::CodexOp(Op::Review {
                        review_request: ReviewRequest {
                            prompt: "Review the current code changes (staged, unstaged, and untracked files) and provide prioritized findings.".to_string(),
                            user_facing_hint: "current changes".to_string(),
                        },
                    }));
                },
            )],
            dismiss_on_select: true,
            ..Default::default()
        });

        // New: Review a specific commit (opens commit picker)
        items.push(SelectionItem {
            name: "Review a commit".to_string(),
            actions: vec![Box::new({
                let cwd = self.config.cwd.clone();
                move |tx| {
                    tx.send(AppEvent::OpenReviewCommitPicker(cwd.clone()));
                }
            })],
            dismiss_on_select: false,
            ..Default::default()
        });

        items.push(SelectionItem {
            name: "Custom review instructions".to_string(),
            actions: vec![Box::new(move |tx| {
                tx.send(AppEvent::OpenReviewCustomPrompt);
            })],
            dismiss_on_select: false,
            ..Default::default()
        });

        self.bottom_pane.show_selection_view(SelectionViewParams {
            title: Some("Select a review preset".into()),
            footer_hint: Some(standard_popup_hint_line()),
            items,
            ..Default::default()
        });
    }

    pub(crate) async fn show_review_branch_picker(&mut self, cwd: &Path, mode: ReviewBranchMode) {
        let branches = local_git_branches(cwd).await;
        let current_branch = current_branch_name(cwd)
            .await
            .unwrap_or_else(|| "(detached HEAD)".to_string());
        let mut items: Vec<SelectionItem> = Vec::with_capacity(branches.len());
        let cwd_owned = cwd.to_path_buf();

        for option in branches {
            let branch = option.clone();
<<<<<<< HEAD
            let branch_for_action = branch.clone();
            let action: SelectionAction = match mode {
                ReviewBranchMode::Simple => Box::new(move |tx3: &AppEventSender| {
=======
            items.push(SelectionItem {
                name: format!("{current_branch} -> {branch}"),
                actions: vec![Box::new(move |tx3: &AppEventSender| {
>>>>>>> a5b7675e
                    tx3.send(AppEvent::CodexOp(Op::Review {
                        review_request: ReviewRequest {
                            prompt: format!(
                                "Review the code changes against the base branch '{branch_for_action}'. Start by finding the merge diff between the current branch and {branch_for_action}'s upstream e.g. (`git merge-base HEAD \"$(git rev-parse --abbrev-ref \"{branch_for_action}@{{upstream}}\")\"`), then run `git diff` against that SHA to see what changes we would merge into the {branch_for_action} branch. Provide prioritized, actionable findings."
                            ),
                            user_facing_hint: format!("changes against '{branch_for_action}'"),
                        },
                    }));
                }),
                ReviewBranchMode::Deep => {
                    let cwd = cwd_owned.clone();
                    Box::new(move |tx3: &AppEventSender| {
                        tx3.send(AppEvent::StartDeepReviewAgainstBase {
                            cwd: cwd.clone(),
                            base: branch_for_action.clone(),
                        });
                    })
                }
            };
            items.push(SelectionItem {
                name: format!("{current_branch} -> {branch}"),
                description: None,
                is_current: false,
                actions: vec![action],
                dismiss_on_select: true,
                search_value: Some(option),
                ..Default::default()
            });
        }

        let title = match mode {
            ReviewBranchMode::Simple => "Select a base branch".to_string(),
            ReviewBranchMode::Deep => "Select a base branch for deep review".to_string(),
        };
        self.bottom_pane.show_selection_view(SelectionViewParams {
<<<<<<< HEAD
            title: Some(title),
            footer_hint: Some(STANDARD_POPUP_HINT_LINE.to_string()),
=======
            title: Some("Select a base branch".to_string()),
            footer_hint: Some(standard_popup_hint_line()),
>>>>>>> a5b7675e
            items,
            is_searchable: true,
            search_placeholder: Some("Type to search branches".to_string()),
            ..Default::default()
        });
    }

    pub(crate) async fn start_deep_review_against_base(&mut self, cwd: &Path, base: &str) {
        self.review_branch_orchestrator = None;
        let limits = default_deep_review_chunk_limits();
        let reason = format!("base branch '{base}'");
        match Orchestrator::new(
            self.app_event_tx.clone(),
            cwd,
            base.to_string(),
            reason,
            limits,
            DEEP_REVIEW_BATCH_PROMPT,
            DEEP_REVIEW_CONSOLIDATION_PROMPT,
        )
        .await
        {
            Ok(mut orchestrator) => {
                if !orchestrator.has_batches() {
                    self.add_info_message(
                        format!("No non-trivial changes detected relative to {base}."),
                        None,
                    );
                    return;
                }

                orchestrator.start();
                self.review_branch_orchestrator = Some(orchestrator);
            }
            Err(err) => {
                error!(
                    error = %err,
                    base,
                    "failed to start deep review orchestrator"
                );
                self.add_error_message(format!("Failed to start deep review: {err}"));
            }
        }
    }

    pub(crate) async fn show_review_commit_picker(&mut self, cwd: &Path) {
        let commits = codex_core::git_info::recent_commits(cwd, 100).await;

        let mut items: Vec<SelectionItem> = Vec::with_capacity(commits.len());
        for entry in commits {
            let subject = entry.subject.clone();
            let sha = entry.sha.clone();
            let short = sha.chars().take(7).collect::<String>();
            let search_val = format!("{subject} {sha}");

            items.push(SelectionItem {
                name: subject.clone(),
                actions: vec![Box::new(move |tx3: &AppEventSender| {
                    let hint = format!("commit {short}");
                    let prompt = format!(
                        "Review the code changes introduced by commit {sha} (\"{subject}\"). Provide prioritized, actionable findings."
                    );
                    tx3.send(AppEvent::CodexOp(Op::Review {
                        review_request: ReviewRequest {
                            prompt,
                            user_facing_hint: hint,
                        },
                    }));
                })],
                dismiss_on_select: true,
                search_value: Some(search_val),
                ..Default::default()
            });
        }

        self.bottom_pane.show_selection_view(SelectionViewParams {
            title: Some("Select a commit to review".to_string()),
            footer_hint: Some(standard_popup_hint_line()),
            items,
            is_searchable: true,
            search_placeholder: Some("Type to search commits".to_string()),
            ..Default::default()
        });
    }

    pub(crate) fn show_review_custom_prompt(&mut self) {
        let tx = self.app_event_tx.clone();
        let view = CustomPromptView::new(
            "Custom review instructions".to_string(),
            "Type instructions and press Enter".to_string(),
            None,
            Box::new(move |prompt: String| {
                let trimmed = prompt.trim().to_string();
                if trimmed.is_empty() {
                    return;
                }
                tx.send(AppEvent::CodexOp(Op::Review {
                    review_request: ReviewRequest {
                        prompt: trimmed.clone(),
                        user_facing_hint: trimmed,
                    },
                }));
            }),
        );
        self.bottom_pane.show_view(Box::new(view));
    }

    /// Programmatically submit a user text message as if typed in the
    /// composer. The text will be added to conversation history and sent to
    /// the agent.
    pub(crate) fn submit_text_message(&mut self, text: String) {
        if text.is_empty() {
            return;
        }
        self.submit_user_message(text.into());
    }

    pub(crate) fn token_usage(&self) -> TokenUsage {
        self.token_info
            .as_ref()
            .map(|ti| ti.total_token_usage.clone())
            .unwrap_or_default()
    }

    pub(crate) fn conversation_id(&self) -> Option<ConversationId> {
        self.conversation_id
    }

    /// Return a reference to the widget's current config (includes any
    /// runtime overrides applied via TUI, e.g., model or approval policy).
    pub(crate) fn config_ref(&self) -> &Config {
        &self.config
    }

    pub(crate) fn clear_token_usage(&mut self) {
        self.token_info = None;
    }

    pub fn cursor_pos(&self, area: Rect) -> Option<(u16, u16)> {
        let [_, _, bottom_pane_area] = self.layout_areas(area);
        self.bottom_pane.cursor_pos(bottom_pane_area)
    }
}

impl WidgetRef for &ChatWidget {
    fn render_ref(&self, area: Rect, buf: &mut Buffer) {
        let [_, active_cell_area, bottom_pane_area] = self.layout_areas(area);
        (&self.bottom_pane).render(bottom_pane_area, buf);
        if !active_cell_area.is_empty()
            && let Some(cell) = &self.active_cell
        {
            let mut area = active_cell_area;
            area.y = area.y.saturating_add(1);
            area.height = area.height.saturating_sub(1);
            if let Some(exec) = cell.as_any().downcast_ref::<ExecCell>() {
                exec.render_ref(area, buf);
            } else if let Some(tool) = cell.as_any().downcast_ref::<McpToolCallCell>() {
                tool.render_ref(area, buf);
            }
        }
        self.last_rendered_width.set(Some(area.width as usize));
    }
}

enum Notification {
    AgentTurnComplete { response: String },
    ExecApprovalRequested { command: String },
    EditApprovalRequested { cwd: PathBuf, changes: Vec<PathBuf> },
}

impl Notification {
    fn display(&self) -> String {
        match self {
            Notification::AgentTurnComplete { response } => {
                Notification::agent_turn_preview(response)
                    .unwrap_or_else(|| "Agent turn complete".to_string())
            }
            Notification::ExecApprovalRequested { command } => {
                format!("Approval requested: {}", truncate_text(command, 30))
            }
            Notification::EditApprovalRequested { cwd, changes } => {
                format!(
                    "Codex wants to edit {}",
                    if changes.len() == 1 {
                        #[allow(clippy::unwrap_used)]
                        display_path_for(changes.first().unwrap(), cwd)
                    } else {
                        format!("{} files", changes.len())
                    }
                )
            }
        }
    }

    fn type_name(&self) -> &str {
        match self {
            Notification::AgentTurnComplete { .. } => "agent-turn-complete",
            Notification::ExecApprovalRequested { .. }
            | Notification::EditApprovalRequested { .. } => "approval-requested",
        }
    }

    fn allowed_for(&self, settings: &Notifications) -> bool {
        match settings {
            Notifications::Enabled(enabled) => *enabled,
            Notifications::Custom(allowed) => allowed.iter().any(|a| a == self.type_name()),
        }
    }

    fn agent_turn_preview(response: &str) -> Option<String> {
        let mut normalized = String::new();
        for part in response.split_whitespace() {
            if !normalized.is_empty() {
                normalized.push(' ');
            }
            normalized.push_str(part);
        }
        let trimmed = normalized.trim();
        if trimmed.is_empty() {
            None
        } else {
            Some(truncate_text(trimmed, AGENT_NOTIFICATION_PREVIEW_GRAPHEMES))
        }
    }
}

const AGENT_NOTIFICATION_PREVIEW_GRAPHEMES: usize = 200;

const EXAMPLE_PROMPTS: [&str; 6] = [
    "Explain this codebase",
    "Summarize recent commits",
    "Implement {feature}",
    "Find and fix a bug in @filename",
    "Write tests for @filename",
    "Improve documentation in @filename",
];

// Extract the first bold (Markdown) element in the form **...** from `s`.
// Returns the inner text if found; otherwise `None`.
fn extract_first_bold(s: &str) -> Option<String> {
    let bytes = s.as_bytes();
    let mut i = 0usize;
    while i + 1 < bytes.len() {
        if bytes[i] == b'*' && bytes[i + 1] == b'*' {
            let start = i + 2;
            let mut j = start;
            while j + 1 < bytes.len() {
                if bytes[j] == b'*' && bytes[j + 1] == b'*' {
                    // Found closing **
                    let inner = &s[start..j];
                    let trimmed = inner.trim();
                    if !trimmed.is_empty() {
                        return Some(trimmed.to_string());
                    } else {
                        return None;
                    }
                }
                j += 1;
            }
            // No closing; stop searching (wait for more deltas)
            return None;
        }
        i += 1;
    }
    None
}

#[cfg(test)]
pub(crate) fn show_review_branch_picker_with_entries(
    chat: &mut ChatWidget,
    mode: ReviewBranchMode,
    current_branch: &str,
    branches: Vec<String>,
) {
    let mut items: Vec<SelectionItem> = Vec::with_capacity(branches.len());
    for branch in branches {
        let branch_for_action = branch.clone();
        let action: SelectionAction = match mode {
            ReviewBranchMode::Simple => Box::new(move |tx3: &AppEventSender| {
                tx3.send(AppEvent::CodexOp(Op::Review {
                    review_request: ReviewRequest {
                        prompt: format!(
                            "Review the code changes against the base branch '{branch_for_action}'. Start by finding the merge diff between the current branch and {branch_for_action}'s upstream e.g. (`git merge-base HEAD \"$(git rev-parse --abbrev-ref \"{branch_for_action}@{{upstream}}\")\"`), then run `git diff` against that SHA to see what changes we would merge into the {branch_for_action} branch. Provide prioritized, actionable findings."
                        ),
                        user_facing_hint: format!("changes against '{branch_for_action}'"),
                    },
                }));
            }),
            ReviewBranchMode::Deep => Box::new(move |tx3: &AppEventSender| {
                tx3.send(AppEvent::StartDeepReviewAgainstBase {
                    cwd: std::env::current_dir().unwrap_or_else(|_| std::path::PathBuf::from(".")),
                    base: branch_for_action.clone(),
                });
            }),
        };
        items.push(SelectionItem {
            name: format!("{current_branch} -> {branch}"),
            description: None,
            is_current: false,
            actions: vec![action],
            dismiss_on_select: true,
            search_value: Some(branch),
        });
    }

    let title = match mode {
        ReviewBranchMode::Simple => "Select a base branch".to_string(),
        ReviewBranchMode::Deep => "Select a base branch for deep review".to_string(),
    };
    chat.bottom_pane.show_selection_view(SelectionViewParams {
        title: Some(title),
        footer_hint: Some(STANDARD_POPUP_HINT_LINE.to_string()),
        items,
        is_searchable: true,
        search_placeholder: Some("Type to search branches".to_string()),
        ..Default::default()
    });
}

#[cfg(test)]
pub(crate) fn show_review_commit_picker_with_entries(
    chat: &mut ChatWidget,
    entries: Vec<codex_core::git_info::CommitLogEntry>,
) {
    let mut items: Vec<SelectionItem> = Vec::with_capacity(entries.len());
    for entry in entries {
        let subject = entry.subject.clone();
        let sha = entry.sha.clone();
        let short = sha.chars().take(7).collect::<String>();
        let search_val = format!("{subject} {sha}");

        items.push(SelectionItem {
            name: subject.clone(),
            actions: vec![Box::new(move |tx3: &AppEventSender| {
                let hint = format!("commit {short}");
                let prompt = format!(
                    "Review the code changes introduced by commit {sha} (\"{subject}\"). Provide prioritized, actionable findings."
                );
                tx3.send(AppEvent::CodexOp(Op::Review {
                    review_request: ReviewRequest {
                        prompt,
                        user_facing_hint: hint,
                    },
                }));
            })],
            dismiss_on_select: true,
            search_value: Some(search_val),
            ..Default::default()
        });
    }

    chat.bottom_pane.show_selection_view(SelectionViewParams {
        title: Some("Select a commit to review".to_string()),
        footer_hint: Some(standard_popup_hint_line()),
        items,
        is_searchable: true,
        search_placeholder: Some("Type to search commits".to_string()),
        ..Default::default()
    });
}

#[cfg(test)]
pub(crate) mod tests;

#[cfg(test)]
mod review_popup_deep_tests;<|MERGE_RESOLUTION|>--- conflicted
+++ resolved
@@ -2074,15 +2074,9 @@
 
         for option in branches {
             let branch = option.clone();
-<<<<<<< HEAD
             let branch_for_action = branch.clone();
             let action: SelectionAction = match mode {
                 ReviewBranchMode::Simple => Box::new(move |tx3: &AppEventSender| {
-=======
-            items.push(SelectionItem {
-                name: format!("{current_branch} -> {branch}"),
-                actions: vec![Box::new(move |tx3: &AppEventSender| {
->>>>>>> a5b7675e
                     tx3.send(AppEvent::CodexOp(Op::Review {
                         review_request: ReviewRequest {
                             prompt: format!(
@@ -2104,8 +2098,6 @@
             };
             items.push(SelectionItem {
                 name: format!("{current_branch} -> {branch}"),
-                description: None,
-                is_current: false,
                 actions: vec![action],
                 dismiss_on_select: true,
                 search_value: Some(option),
@@ -2118,13 +2110,8 @@
             ReviewBranchMode::Deep => "Select a base branch for deep review".to_string(),
         };
         self.bottom_pane.show_selection_view(SelectionViewParams {
-<<<<<<< HEAD
             title: Some(title),
-            footer_hint: Some(STANDARD_POPUP_HINT_LINE.to_string()),
-=======
-            title: Some("Select a base branch".to_string()),
             footer_hint: Some(standard_popup_hint_line()),
->>>>>>> a5b7675e
             items,
             is_searchable: true,
             search_placeholder: Some("Type to search branches".to_string()),
