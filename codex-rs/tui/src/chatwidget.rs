use std::collections::HashMap;
use std::collections::VecDeque;
use std::path::PathBuf;
use std::sync::Arc;

use codex_core::config::Config;
use codex_core::config_types::Notifications;
use codex_core::git_info::current_branch_name;
use codex_core::git_info::local_git_branches;
use codex_core::project_doc::DEFAULT_PROJECT_DOC_FILENAME;
use codex_core::protocol::AgentMessageDeltaEvent;
use codex_core::protocol::AgentMessageEvent;
use codex_core::protocol::AgentReasoningDeltaEvent;
use codex_core::protocol::AgentReasoningEvent;
use codex_core::protocol::AgentReasoningRawContentDeltaEvent;
use codex_core::protocol::AgentReasoningRawContentEvent;
use codex_core::protocol::ApplyPatchApprovalRequestEvent;
use codex_core::protocol::BackgroundEventEvent;
use codex_core::protocol::ErrorEvent;
use codex_core::protocol::Event;
use codex_core::protocol::EventMsg;
use codex_core::protocol::ExecApprovalRequestEvent;
use codex_core::protocol::ExecCommandBeginEvent;
use codex_core::protocol::ExecCommandEndEvent;
use codex_core::protocol::ExitedReviewModeEvent;
use codex_core::protocol::InputItem;
use codex_core::protocol::InputMessageKind;
use codex_core::protocol::ListCustomPromptsResponseEvent;
use codex_core::protocol::McpListToolsResponseEvent;
use codex_core::protocol::McpToolCallBeginEvent;
use codex_core::protocol::McpToolCallEndEvent;
use codex_core::protocol::Op;
use codex_core::protocol::PatchApplyBeginEvent;
use codex_core::protocol::RateLimitSnapshot;
use codex_core::protocol::ReviewRequest;
use codex_core::protocol::StreamErrorEvent;
use codex_core::protocol::TaskCompleteEvent;
use codex_core::protocol::TokenUsage;
use codex_core::protocol::TokenUsageInfo;
use codex_core::protocol::TurnAbortReason;
use codex_core::protocol::TurnDiffEvent;
use codex_core::protocol::UserMessageEvent;
use codex_core::protocol::ViewImageToolCallEvent;
use codex_core::protocol::WebSearchBeginEvent;
use codex_core::protocol::WebSearchEndEvent;
use codex_protocol::ConversationId;
use codex_protocol::parse_command::ParsedCommand;
use crossterm::event::KeyCode;
use crossterm::event::KeyEvent;
use crossterm::event::KeyEventKind;
use crossterm::event::KeyModifiers;
use rand::Rng;
use ratatui::buffer::Buffer;
use ratatui::layout::Constraint;
use ratatui::layout::Layout;
use ratatui::layout::Rect;
use ratatui::style::Stylize;
use ratatui::text::Line;
use ratatui::widgets::Widget;
use ratatui::widgets::WidgetRef;
use tokio::sync::mpsc::UnboundedSender;
use tracing::debug;
use tracing::error;

use crate::app_event::AppEvent;
use crate::app_event_sender::AppEventSender;
use crate::bottom_pane::ApprovalRequest;
use crate::bottom_pane::BottomPane;
use crate::bottom_pane::BottomPaneParams;
use crate::bottom_pane::CancellationEvent;
use crate::bottom_pane::InputResult;
use crate::bottom_pane::SelectionAction;
use crate::bottom_pane::SelectionItem;
use crate::bottom_pane::SelectionViewParams;
use crate::bottom_pane::custom_prompt_view::CustomPromptView;
use crate::bottom_pane::popup_consts::standard_popup_hint_line;
use crate::clipboard_paste::paste_image_to_temp_png;
use crate::diff_render::display_path_for;
use crate::exec_cell::CommandOutput;
use crate::exec_cell::ExecCell;
use crate::exec_cell::new_active_exec_command;
use crate::get_git_diff::get_git_diff;
use crate::history_cell;
use crate::history_cell::AgentMessageCell;
use crate::history_cell::HistoryCell;
use crate::history_cell::McpToolCallCell;
use crate::markdown::append_markdown;
<<<<<<< HEAD
use crate::review_branch::chunker::ChunkLimits;
use crate::review_branch::orchestrator::Orchestrator;
use crate::review_branch::orchestrator::OrchestratorStage;
=======
use crate::render::renderable::ColumnRenderable;
>>>>>>> 4b01f0f5
use crate::slash_command::SlashCommand;
use crate::status::RateLimitSnapshotDisplay;
use crate::text_formatting::truncate_text;
use crate::tui::FrameRequester;
mod interrupts;
use self::interrupts::InterruptManager;
mod agent;
use self::agent::spawn_agent;
use self::agent::spawn_agent_from_existing;
mod session_header;
use self::session_header::SessionHeader;
use crate::streaming::controller::StreamController;
use std::path::Path;

use chrono::Local;
use codex_common::approval_presets::ApprovalPreset;
use codex_common::approval_presets::builtin_approval_presets;
use codex_common::model_presets::ModelPreset;
use codex_common::model_presets::builtin_model_presets;
use codex_core::AuthManager;
use codex_core::ConversationManager;
use codex_core::protocol::AskForApproval;
use codex_core::protocol::SandboxPolicy;
use codex_core::protocol_config_types::ReasoningEffort as ReasoningEffortConfig;
use codex_file_search::FileMatch;
use codex_git_tooling::CreateGhostCommitOptions;
use codex_git_tooling::GhostCommit;
use codex_git_tooling::GitToolingError;
use codex_git_tooling::create_ghost_commit;
use codex_git_tooling::restore_ghost_commit;
use codex_protocol::plan_tool::UpdatePlanArgs;
use strum::IntoEnumIterator;

const MAX_TRACKED_GHOST_COMMITS: usize = 20;

const DEEP_REVIEW_BATCH_PROMPT: &str = include_str!("prompt_for_review_branch_batch_command.md");
const DEEP_REVIEW_CONSOLIDATION_PROMPT: &str =
    include_str!("prompt_for_review_branch_consolidation.md");

#[derive(Clone, Copy, Debug, PartialEq, Eq)]
pub(crate) enum ReviewBranchMode {
    Simple,
    Deep,
}

fn default_deep_review_chunk_limits() -> ChunkLimits {
    ChunkLimits {
        small_files_cap: 25,
        large_files_cap: 5,
        large_file_threshold_lines: 400,
        max_lines: 800,
    }
}

// Track information about an in-flight exec command.
struct RunningCommand {
    command: Vec<String>,
    parsed_cmd: Vec<ParsedCommand>,
}

const RATE_LIMIT_WARNING_THRESHOLDS: [f64; 3] = [75.0, 90.0, 95.0];

#[derive(Default)]
struct RateLimitWarningState {
    secondary_index: usize,
    primary_index: usize,
}

impl RateLimitWarningState {
    fn take_warnings(
        &mut self,
        secondary_used_percent: Option<f64>,
        secondary_window_minutes: Option<u64>,
        primary_used_percent: Option<f64>,
        primary_window_minutes: Option<u64>,
    ) -> Vec<String> {
        let reached_secondary_cap =
            matches!(secondary_used_percent, Some(percent) if percent == 100.0);
        let reached_primary_cap = matches!(primary_used_percent, Some(percent) if percent == 100.0);
        if reached_secondary_cap || reached_primary_cap {
            return Vec::new();
        }

        let mut warnings = Vec::new();

        if let Some(secondary_used_percent) = secondary_used_percent {
            let mut highest_secondary: Option<f64> = None;
            while self.secondary_index < RATE_LIMIT_WARNING_THRESHOLDS.len()
                && secondary_used_percent >= RATE_LIMIT_WARNING_THRESHOLDS[self.secondary_index]
            {
                highest_secondary = Some(RATE_LIMIT_WARNING_THRESHOLDS[self.secondary_index]);
                self.secondary_index += 1;
            }
            if let Some(threshold) = highest_secondary {
                let limit_label = secondary_window_minutes
                    .map(get_limits_duration)
                    .unwrap_or_else(|| "weekly".to_string());
                warnings.push(format!(
                    "Heads up, you've used over {threshold:.0}% of your {limit_label} limit. Run /status for a breakdown."
                ));
            }
        }

        if let Some(primary_used_percent) = primary_used_percent {
            let mut highest_primary: Option<f64> = None;
            while self.primary_index < RATE_LIMIT_WARNING_THRESHOLDS.len()
                && primary_used_percent >= RATE_LIMIT_WARNING_THRESHOLDS[self.primary_index]
            {
                highest_primary = Some(RATE_LIMIT_WARNING_THRESHOLDS[self.primary_index]);
                self.primary_index += 1;
            }
            if let Some(threshold) = highest_primary {
                let limit_label = primary_window_minutes
                    .map(get_limits_duration)
                    .unwrap_or_else(|| "5h".to_string());
                warnings.push(format!(
                    "Heads up, you've used over {threshold:.0}% of your {limit_label} limit. Run /status for a breakdown."
                ));
            }
        }

        warnings
    }
}

pub(crate) fn get_limits_duration(windows_minutes: u64) -> String {
    const MINUTES_PER_HOUR: u64 = 60;
    const MINUTES_PER_DAY: u64 = 24 * MINUTES_PER_HOUR;
    const MINUTES_PER_WEEK: u64 = 7 * MINUTES_PER_DAY;
    const MINUTES_PER_MONTH: u64 = 30 * MINUTES_PER_DAY;
    const ROUNDING_BIAS_MINUTES: u64 = 3;

    if windows_minutes <= MINUTES_PER_DAY.saturating_add(ROUNDING_BIAS_MINUTES) {
        let adjusted = windows_minutes.saturating_add(ROUNDING_BIAS_MINUTES);
        let hours = std::cmp::max(1, adjusted / MINUTES_PER_HOUR);
        format!("{hours}h")
    } else if windows_minutes <= MINUTES_PER_WEEK.saturating_add(ROUNDING_BIAS_MINUTES) {
        "weekly".to_string()
    } else if windows_minutes <= MINUTES_PER_MONTH.saturating_add(ROUNDING_BIAS_MINUTES) {
        "monthly".to_string()
    } else {
        "annual".to_string()
    }
}

/// Common initialization parameters shared by all `ChatWidget` constructors.
pub(crate) struct ChatWidgetInit {
    pub(crate) config: Config,
    pub(crate) frame_requester: FrameRequester,
    pub(crate) app_event_tx: AppEventSender,
    pub(crate) initial_prompt: Option<String>,
    pub(crate) initial_images: Vec<PathBuf>,
    pub(crate) enhanced_keys_supported: bool,
    pub(crate) auth_manager: Arc<AuthManager>,
}

pub(crate) struct ChatWidget {
    app_event_tx: AppEventSender,
    codex_op_tx: UnboundedSender<Op>,
    bottom_pane: BottomPane,
    active_cell: Option<Box<dyn HistoryCell>>,
    config: Config,
    auth_manager: Arc<AuthManager>,
    session_header: SessionHeader,
    initial_user_message: Option<UserMessage>,
    token_info: Option<TokenUsageInfo>,
    rate_limit_snapshot: Option<RateLimitSnapshotDisplay>,
    rate_limit_warnings: RateLimitWarningState,
    // Stream lifecycle controller
    stream_controller: Option<StreamController>,
    running_commands: HashMap<String, RunningCommand>,
    task_complete_pending: bool,
    // Queue of interruptive UI events deferred during an active write cycle
    interrupts: InterruptManager,
    // Accumulates the current reasoning block text to extract a header
    reasoning_buffer: String,
    // Accumulates full reasoning content for transcript-only recording
    full_reasoning_buffer: String,
    // Current status header shown in the status indicator.
    current_status_header: String,
    // Previous status header to restore after a transient stream retry.
    retry_status_header: Option<String>,
    conversation_id: Option<ConversationId>,
    frame_requester: FrameRequester,
    // Whether to include the initial welcome banner on session configured
    show_welcome_banner: bool,
    // When resuming an existing session (selected via resume picker), avoid an
    // immediate redraw on SessionConfigured to prevent a gratuitous UI flicker.
    suppress_session_configured_redraw: bool,
    // User messages queued while a turn is in progress
    queued_user_messages: VecDeque<UserMessage>,
    // Pending notification to show when unfocused on next Draw
    pending_notification: Option<Notification>,
    // Simple review mode flag; used to adjust layout and banners.
    is_review_mode: bool,
    // List of ghost commits corresponding to each turn.
    ghost_snapshots: Vec<GhostCommit>,
    ghost_snapshots_disabled: bool,
    // Whether to add a final message separator after the last message
    needs_final_message_separator: bool,

    // State for an in-flight deep branch review orchestrator, if any.
    review_branch_orchestrator: Option<Orchestrator>,

    last_rendered_width: std::cell::Cell<Option<usize>>,
}

struct UserMessage {
    text: String,
    image_paths: Vec<PathBuf>,
}

impl From<String> for UserMessage {
    fn from(text: String) -> Self {
        Self {
            text,
            image_paths: Vec::new(),
        }
    }
}

fn create_initial_user_message(text: String, image_paths: Vec<PathBuf>) -> Option<UserMessage> {
    if text.is_empty() && image_paths.is_empty() {
        None
    } else {
        Some(UserMessage { text, image_paths })
    }
}

impl ChatWidget {
    fn model_description_for(slug: &str) -> Option<&'static str> {
        if slug.starts_with("gpt-5-codex") {
            Some("Optimized for coding tasks with many tools.")
        } else if slug.starts_with("gpt-5") {
            Some("Broad world knowledge with strong general reasoning.")
        } else {
            None
        }
    }

    fn flush_answer_stream_with_separator(&mut self) {
        if let Some(mut controller) = self.stream_controller.take()
            && let Some(cell) = controller.finalize()
        {
            self.add_boxed_history(cell);
        }
    }

    fn set_status_header(&mut self, header: String) {
        if self.current_status_header == header {
            return;
        }
        self.current_status_header = header.clone();
        self.bottom_pane.update_status_header(header);
    }

    // --- Small event handlers ---
    fn on_session_configured(&mut self, event: codex_core::protocol::SessionConfiguredEvent) {
        self.bottom_pane
            .set_history_metadata(event.history_log_id, event.history_entry_count);
        self.conversation_id = Some(event.session_id);
        let initial_messages = event.initial_messages.clone();
        let model_for_header = event.model.clone();
        self.session_header.set_model(&model_for_header);
        self.add_to_history(history_cell::new_session_info(
            &self.config,
            event,
            self.show_welcome_banner,
        ));
        if let Some(messages) = initial_messages {
            self.replay_initial_messages(messages);
        }
        // Ask codex-core to enumerate custom prompts for this session.
        self.submit_op(Op::ListCustomPrompts);
        if let Some(user_message) = self.initial_user_message.take() {
            self.submit_user_message(user_message);
        }
        if !self.suppress_session_configured_redraw {
            self.request_redraw();
        }
    }

    fn on_agent_message(&mut self, message: String) {
        // If we have a stream_controller, then the final agent message is redundant and will be a
        // duplicate of what has already been streamed.
        if self.stream_controller.is_none() {
            self.handle_streaming_delta(message);
        }
        self.flush_answer_stream_with_separator();
        self.handle_stream_finished();
        self.request_redraw();
    }

    fn on_agent_message_delta(&mut self, delta: String) {
        self.handle_streaming_delta(delta);
    }

    fn on_agent_reasoning_delta(&mut self, delta: String) {
        // For reasoning deltas, do not stream to history. Accumulate the
        // current reasoning block and extract the first bold element
        // (between **/**) as the chunk header. Show this header as status.
        self.reasoning_buffer.push_str(&delta);

        if let Some(header) = extract_first_bold(&self.reasoning_buffer) {
            // Update the shimmer header to the extracted reasoning chunk header.
            self.set_status_header(header);
        } else {
            // Fallback while we don't yet have a bold header: leave existing header as-is.
        }
        self.request_redraw();
    }

    fn on_agent_reasoning_final(&mut self) {
        // At the end of a reasoning block, record transcript-only content.
        self.full_reasoning_buffer.push_str(&self.reasoning_buffer);
        if !self.full_reasoning_buffer.is_empty() {
            let cell = history_cell::new_reasoning_summary_block(
                self.full_reasoning_buffer.clone(),
                &self.config,
            );
            self.add_boxed_history(cell);
        }
        self.reasoning_buffer.clear();
        self.full_reasoning_buffer.clear();
        self.request_redraw();
    }

    fn on_reasoning_section_break(&mut self) {
        // Start a new reasoning block for header extraction and accumulate transcript.
        self.full_reasoning_buffer.push_str(&self.reasoning_buffer);
        self.full_reasoning_buffer.push_str("\n\n");
        self.reasoning_buffer.clear();
    }

    // Raw reasoning uses the same flow as summarized reasoning

    fn on_task_started(&mut self) {
        self.bottom_pane.clear_ctrl_c_quit_hint();
        self.bottom_pane.set_task_running(true);
        self.retry_status_header = None;
        self.set_status_header(String::from("Working"));
        self.full_reasoning_buffer.clear();
        self.reasoning_buffer.clear();
        self.request_redraw();
    }

    fn on_task_complete(&mut self, last_agent_message: Option<String>) {
        // If a stream is currently active, finalize it.
        self.flush_answer_stream_with_separator();
        // Mark task stopped and request redraw now that all content is in history.
        self.bottom_pane.set_task_running(false);
        self.running_commands.clear();
        self.request_redraw();

        // If there is a queued user message, send exactly one now to begin the next turn.
        self.maybe_send_next_queued_input();
        // Emit a notification when the turn completes (suppressed if focused).
        self.notify(Notification::AgentTurnComplete {
            response: last_agent_message.unwrap_or_default(),
        });
    }

    pub(crate) fn set_token_info(&mut self, info: Option<TokenUsageInfo>) {
        if let Some(info) = info {
            let context_window = info
                .model_context_window
                .or(self.config.model_context_window);
            let percent = context_window.map(|window| {
                info.last_token_usage
                    .percent_of_context_window_remaining(window)
            });
            self.bottom_pane.set_context_window_percent(percent);
            self.token_info = Some(info);
        }
    }

    fn on_rate_limit_snapshot(&mut self, snapshot: Option<RateLimitSnapshot>) {
        if let Some(snapshot) = snapshot {
            let warnings = self.rate_limit_warnings.take_warnings(
                snapshot
                    .secondary
                    .as_ref()
                    .map(|window| window.used_percent),
                snapshot
                    .secondary
                    .as_ref()
                    .and_then(|window| window.window_minutes),
                snapshot.primary.as_ref().map(|window| window.used_percent),
                snapshot
                    .primary
                    .as_ref()
                    .and_then(|window| window.window_minutes),
            );

            let display = crate::status::rate_limit_snapshot_display(&snapshot, Local::now());
            self.rate_limit_snapshot = Some(display);

            if !warnings.is_empty() {
                for warning in warnings {
                    self.add_to_history(history_cell::new_warning_event(warning));
                }
                self.request_redraw();
            }
        } else {
            self.rate_limit_snapshot = None;
        }
    }
    /// Finalize any active exec as failed and stop/clear running UI state.
    fn finalize_turn(&mut self) {
        // Ensure any spinner is replaced by a red ✗ and flushed into history.
        self.finalize_active_cell_as_failed();
        // Reset running state and clear streaming buffers.
        self.bottom_pane.set_task_running(false);
        self.running_commands.clear();
        self.stream_controller = None;
    }

    fn on_error(&mut self, message: String) {
        self.finalize_turn();
        self.add_to_history(history_cell::new_error_event(message));
        self.request_redraw();

        // After an error ends the turn, try sending the next queued input.
        self.maybe_send_next_queued_input();
    }

    /// Handle a turn aborted due to user interrupt (Esc).
    /// When there are queued user messages, restore them into the composer
    /// separated by newlines rather than auto‑submitting the next one.
    fn on_interrupted_turn(&mut self, reason: TurnAbortReason) {
        // Finalize, log a gentle prompt, and clear running state.
        self.finalize_turn();

        if reason != TurnAbortReason::ReviewEnded {
            self.add_to_history(history_cell::new_error_event(
                "Conversation interrupted - tell the model what to do differently".to_owned(),
            ));
        }

        // If any messages were queued during the task, restore them into the composer.
        if !self.queued_user_messages.is_empty() {
            let queued_text = self
                .queued_user_messages
                .iter()
                .map(|m| m.text.clone())
                .collect::<Vec<_>>()
                .join("\n");
            let existing_text = self.bottom_pane.composer_text();
            let combined = if existing_text.is_empty() {
                queued_text
            } else if queued_text.is_empty() {
                existing_text
            } else {
                format!("{queued_text}\n{existing_text}")
            };
            self.bottom_pane.set_composer_text(combined);
            // Clear the queue and update the status indicator list.
            self.queued_user_messages.clear();
            self.refresh_queued_user_messages();
        }

        self.request_redraw();
    }

    fn on_plan_update(&mut self, update: UpdatePlanArgs) {
        self.add_to_history(history_cell::new_plan_update(update));
    }

    fn on_exec_approval_request(&mut self, id: String, ev: ExecApprovalRequestEvent) {
        let id2 = id.clone();
        let ev2 = ev.clone();
        self.defer_or_handle(
            |q| q.push_exec_approval(id, ev),
            |s| s.handle_exec_approval_now(id2, ev2),
        );
    }

    fn on_apply_patch_approval_request(&mut self, id: String, ev: ApplyPatchApprovalRequestEvent) {
        let id2 = id.clone();
        let ev2 = ev.clone();
        self.defer_or_handle(
            |q| q.push_apply_patch_approval(id, ev),
            |s| s.handle_apply_patch_approval_now(id2, ev2),
        );
    }

    fn on_exec_command_begin(&mut self, ev: ExecCommandBeginEvent) {
        self.flush_answer_stream_with_separator();
        let ev2 = ev.clone();
        self.defer_or_handle(|q| q.push_exec_begin(ev), |s| s.handle_exec_begin_now(ev2));
    }

    fn on_exec_command_output_delta(
        &mut self,
        _ev: codex_core::protocol::ExecCommandOutputDeltaEvent,
    ) {
        // TODO: Handle streaming exec output if/when implemented
    }

    fn on_patch_apply_begin(&mut self, event: PatchApplyBeginEvent) {
        self.add_to_history(history_cell::new_patch_event(
            event.changes,
            &self.config.cwd,
        ));
    }

    fn on_view_image_tool_call(&mut self, event: ViewImageToolCallEvent) {
        self.flush_answer_stream_with_separator();
        self.add_to_history(history_cell::new_view_image_tool_call(
            event.path,
            &self.config.cwd,
        ));
        self.request_redraw();
    }

    fn on_patch_apply_end(&mut self, event: codex_core::protocol::PatchApplyEndEvent) {
        let ev2 = event.clone();
        self.defer_or_handle(
            |q| q.push_patch_end(event),
            |s| s.handle_patch_apply_end_now(ev2),
        );
    }

    fn on_exec_command_end(&mut self, ev: ExecCommandEndEvent) {
        let ev2 = ev.clone();
        self.defer_or_handle(|q| q.push_exec_end(ev), |s| s.handle_exec_end_now(ev2));
    }

    fn on_mcp_tool_call_begin(&mut self, ev: McpToolCallBeginEvent) {
        let ev2 = ev.clone();
        self.defer_or_handle(|q| q.push_mcp_begin(ev), |s| s.handle_mcp_begin_now(ev2));
    }

    fn on_mcp_tool_call_end(&mut self, ev: McpToolCallEndEvent) {
        let ev2 = ev.clone();
        self.defer_or_handle(|q| q.push_mcp_end(ev), |s| s.handle_mcp_end_now(ev2));
    }

    fn on_web_search_begin(&mut self, _ev: WebSearchBeginEvent) {
        self.flush_answer_stream_with_separator();
    }

    fn on_web_search_end(&mut self, ev: WebSearchEndEvent) {
        self.flush_answer_stream_with_separator();
        self.add_to_history(history_cell::new_web_search_call(format!(
            "Searched: {}",
            ev.query
        )));
    }

    fn on_get_history_entry_response(
        &mut self,
        event: codex_core::protocol::GetHistoryEntryResponseEvent,
    ) {
        let codex_core::protocol::GetHistoryEntryResponseEvent {
            offset,
            log_id,
            entry,
        } = event;
        self.bottom_pane
            .on_history_entry_response(log_id, offset, entry.map(|e| e.text));
    }

    fn on_shutdown_complete(&mut self) {
        self.app_event_tx.send(AppEvent::ExitRequest);
    }

    fn on_turn_diff(&mut self, unified_diff: String) {
        debug!("TurnDiffEvent: {unified_diff}");
    }

    fn on_background_event(&mut self, message: String) {
        debug!("BackgroundEvent: {message}");
    }

    fn on_stream_error(&mut self, message: String) {
        if self.retry_status_header.is_none() {
            self.retry_status_header = Some(self.current_status_header.clone());
        }
        self.set_status_header(message);
    }

    /// Periodic tick to commit at most one queued line to history with a small delay,
    /// animating the output.
    pub(crate) fn on_commit_tick(&mut self) {
        if let Some(controller) = self.stream_controller.as_mut() {
            let (cell, is_idle) = controller.on_commit_tick();
            if let Some(cell) = cell {
                self.bottom_pane.hide_status_indicator();
                self.add_boxed_history(cell);
            }
            if is_idle {
                self.app_event_tx.send(AppEvent::StopCommitAnimation);
            }
        }
    }

    fn flush_interrupt_queue(&mut self) {
        let mut mgr = std::mem::take(&mut self.interrupts);
        mgr.flush_all(self);
        self.interrupts = mgr;
    }

    #[inline]
    fn defer_or_handle(
        &mut self,
        push: impl FnOnce(&mut InterruptManager),
        handle: impl FnOnce(&mut Self),
    ) {
        // Preserve deterministic FIFO across queued interrupts: once anything
        // is queued due to an active write cycle, continue queueing until the
        // queue is flushed to avoid reordering (e.g., ExecEnd before ExecBegin).
        if self.stream_controller.is_some() || !self.interrupts.is_empty() {
            push(&mut self.interrupts);
        } else {
            handle(self);
        }
    }

    fn handle_stream_finished(&mut self) {
        if self.task_complete_pending {
            self.bottom_pane.hide_status_indicator();
            self.task_complete_pending = false;
        }
        // A completed stream indicates non-exec content was just inserted.
        self.flush_interrupt_queue();
    }

    #[inline]
    fn handle_streaming_delta(&mut self, delta: String) {
        // Before streaming agent content, flush any active exec cell group.
        self.flush_active_cell();

        if self.stream_controller.is_none() {
            if self.needs_final_message_separator {
                let elapsed_seconds = self
                    .bottom_pane
                    .status_widget()
                    .map(super::status_indicator_widget::StatusIndicatorWidget::elapsed_seconds);
                self.add_to_history(history_cell::FinalMessageSeparator::new(elapsed_seconds));
                self.needs_final_message_separator = false;
            }
            self.stream_controller = Some(StreamController::new(
                self.config.clone(),
                self.last_rendered_width.get().map(|w| w.saturating_sub(2)),
            ));
        }
        if let Some(controller) = self.stream_controller.as_mut()
            && controller.push(&delta)
        {
            self.app_event_tx.send(AppEvent::StartCommitAnimation);
        }
        self.request_redraw();
    }

    pub(crate) fn handle_exec_end_now(&mut self, ev: ExecCommandEndEvent) {
        let running = self.running_commands.remove(&ev.call_id);
        let (command, parsed) = match running {
            Some(rc) => (rc.command, rc.parsed_cmd),
            None => (vec![ev.call_id.clone()], Vec::new()),
        };

        let needs_new = self
            .active_cell
            .as_ref()
            .map(|cell| cell.as_any().downcast_ref::<ExecCell>().is_none())
            .unwrap_or(true);
        if needs_new {
            self.flush_active_cell();
            self.active_cell = Some(Box::new(new_active_exec_command(
                ev.call_id.clone(),
                command,
                parsed,
            )));
        }

        if let Some(cell) = self
            .active_cell
            .as_mut()
            .and_then(|c| c.as_any_mut().downcast_mut::<ExecCell>())
        {
            cell.complete_call(
                &ev.call_id,
                CommandOutput {
                    exit_code: ev.exit_code,
                    stdout: ev.stdout.clone(),
                    stderr: ev.stderr.clone(),
                    formatted_output: ev.formatted_output.clone(),
                },
                ev.duration,
            );
            if cell.should_flush() {
                self.flush_active_cell();
            }
        }
    }

    pub(crate) fn handle_patch_apply_end_now(
        &mut self,
        event: codex_core::protocol::PatchApplyEndEvent,
    ) {
        // If the patch was successful, just let the "Edited" block stand.
        // Otherwise, add a failure block.
        if !event.success {
            self.add_to_history(history_cell::new_patch_apply_failure(event.stderr));
        }
    }

    pub(crate) fn handle_exec_approval_now(&mut self, id: String, ev: ExecApprovalRequestEvent) {
        self.flush_answer_stream_with_separator();
        let command = shlex::try_join(ev.command.iter().map(String::as_str))
            .unwrap_or_else(|_| ev.command.join(" "));
        self.notify(Notification::ExecApprovalRequested { command });

        let request = ApprovalRequest::Exec {
            id,
            command: ev.command,
            reason: ev.reason,
        };
        self.bottom_pane.push_approval_request(request);
        self.request_redraw();
    }

    pub(crate) fn handle_apply_patch_approval_now(
        &mut self,
        id: String,
        ev: ApplyPatchApprovalRequestEvent,
    ) {
        self.flush_answer_stream_with_separator();

        let request = ApprovalRequest::ApplyPatch {
            id,
            reason: ev.reason,
            changes: ev.changes.clone(),
            cwd: self.config.cwd.clone(),
        };
        self.bottom_pane.push_approval_request(request);
        self.request_redraw();
        self.notify(Notification::EditApprovalRequested {
            cwd: self.config.cwd.clone(),
            changes: ev.changes.keys().cloned().collect(),
        });
    }

    pub(crate) fn handle_exec_begin_now(&mut self, ev: ExecCommandBeginEvent) {
        // Ensure the status indicator is visible while the command runs.
        self.running_commands.insert(
            ev.call_id.clone(),
            RunningCommand {
                command: ev.command.clone(),
                parsed_cmd: ev.parsed_cmd.clone(),
            },
        );
        if let Some(cell) = self
            .active_cell
            .as_mut()
            .and_then(|c| c.as_any_mut().downcast_mut::<ExecCell>())
            && let Some(new_exec) = cell.with_added_call(
                ev.call_id.clone(),
                ev.command.clone(),
                ev.parsed_cmd.clone(),
            )
        {
            *cell = new_exec;
        } else {
            self.flush_active_cell();

            self.active_cell = Some(Box::new(new_active_exec_command(
                ev.call_id.clone(),
                ev.command.clone(),
                ev.parsed_cmd,
            )));
        }

        self.request_redraw();
    }

    pub(crate) fn handle_mcp_begin_now(&mut self, ev: McpToolCallBeginEvent) {
        self.flush_answer_stream_with_separator();
        self.flush_active_cell();
        self.active_cell = Some(Box::new(history_cell::new_active_mcp_tool_call(
            ev.call_id,
            ev.invocation,
        )));
        self.request_redraw();
    }
    pub(crate) fn handle_mcp_end_now(&mut self, ev: McpToolCallEndEvent) {
        self.flush_answer_stream_with_separator();

        let McpToolCallEndEvent {
            call_id,
            invocation,
            duration,
            result,
        } = ev;

        let extra_cell = match self
            .active_cell
            .as_mut()
            .and_then(|cell| cell.as_any_mut().downcast_mut::<McpToolCallCell>())
        {
            Some(cell) if cell.call_id() == call_id => cell.complete(duration, result),
            _ => {
                self.flush_active_cell();
                let mut cell = history_cell::new_active_mcp_tool_call(call_id, invocation);
                let extra_cell = cell.complete(duration, result);
                self.active_cell = Some(Box::new(cell));
                extra_cell
            }
        };

        self.flush_active_cell();
        if let Some(extra) = extra_cell {
            self.add_boxed_history(extra);
        }
    }

    fn layout_areas(&self, area: Rect) -> [Rect; 3] {
        let bottom_min = self.bottom_pane.desired_height(area.width).min(area.height);
        let remaining = area.height.saturating_sub(bottom_min);

        let active_desired = self
            .active_cell
            .as_ref()
            .map_or(0, |c| c.desired_height(area.width) + 1);
        let active_height = active_desired.min(remaining);
        // Note: no header area; remaining is not used beyond computing active height.

        let header_height = 0u16;

        Layout::vertical([
            Constraint::Length(header_height),
            Constraint::Length(active_height),
            Constraint::Min(bottom_min),
        ])
        .areas(area)
    }

    pub(crate) fn new(
        common: ChatWidgetInit,
        conversation_manager: Arc<ConversationManager>,
    ) -> Self {
        let ChatWidgetInit {
            config,
            frame_requester,
            app_event_tx,
            initial_prompt,
            initial_images,
            enhanced_keys_supported,
            auth_manager,
        } = common;
        let mut rng = rand::rng();
        let placeholder = EXAMPLE_PROMPTS[rng.random_range(0..EXAMPLE_PROMPTS.len())].to_string();
        let codex_op_tx = spawn_agent(config.clone(), app_event_tx.clone(), conversation_manager);

        Self {
            app_event_tx: app_event_tx.clone(),
            frame_requester: frame_requester.clone(),
            codex_op_tx,
            bottom_pane: BottomPane::new(BottomPaneParams {
                frame_requester,
                app_event_tx,
                has_input_focus: true,
                enhanced_keys_supported,
                placeholder_text: placeholder,
                disable_paste_burst: config.disable_paste_burst,
            }),
            active_cell: None,
            config: config.clone(),
            auth_manager,
            session_header: SessionHeader::new(config.model),
            initial_user_message: create_initial_user_message(
                initial_prompt.unwrap_or_default(),
                initial_images,
            ),
            token_info: None,
            rate_limit_snapshot: None,
            rate_limit_warnings: RateLimitWarningState::default(),
            stream_controller: None,
            running_commands: HashMap::new(),
            task_complete_pending: false,
            interrupts: InterruptManager::new(),
            reasoning_buffer: String::new(),
            full_reasoning_buffer: String::new(),
            current_status_header: String::from("Working"),
            retry_status_header: None,
            conversation_id: None,
            queued_user_messages: VecDeque::new(),
            show_welcome_banner: true,
            suppress_session_configured_redraw: false,
            pending_notification: None,
            is_review_mode: false,
            ghost_snapshots: Vec::new(),
            ghost_snapshots_disabled: true,
            needs_final_message_separator: false,
            review_branch_orchestrator: None,
            last_rendered_width: std::cell::Cell::new(None),
        }
    }

    /// Create a ChatWidget attached to an existing conversation (e.g., a fork).
    pub(crate) fn new_from_existing(
        common: ChatWidgetInit,
        conversation: std::sync::Arc<codex_core::CodexConversation>,
        session_configured: codex_core::protocol::SessionConfiguredEvent,
    ) -> Self {
        let ChatWidgetInit {
            config,
            frame_requester,
            app_event_tx,
            initial_prompt,
            initial_images,
            enhanced_keys_supported,
            auth_manager,
        } = common;
        let mut rng = rand::rng();
        let placeholder = EXAMPLE_PROMPTS[rng.random_range(0..EXAMPLE_PROMPTS.len())].to_string();

        let codex_op_tx =
            spawn_agent_from_existing(conversation, session_configured, app_event_tx.clone());

        Self {
            app_event_tx: app_event_tx.clone(),
            frame_requester: frame_requester.clone(),
            codex_op_tx,
            bottom_pane: BottomPane::new(BottomPaneParams {
                frame_requester,
                app_event_tx,
                has_input_focus: true,
                enhanced_keys_supported,
                placeholder_text: placeholder,
                disable_paste_burst: config.disable_paste_burst,
            }),
            active_cell: None,
            config: config.clone(),
            auth_manager,
            session_header: SessionHeader::new(config.model),
            initial_user_message: create_initial_user_message(
                initial_prompt.unwrap_or_default(),
                initial_images,
            ),
            token_info: None,
            rate_limit_snapshot: None,
            rate_limit_warnings: RateLimitWarningState::default(),
            stream_controller: None,
            running_commands: HashMap::new(),
            task_complete_pending: false,
            interrupts: InterruptManager::new(),
            reasoning_buffer: String::new(),
            full_reasoning_buffer: String::new(),
            current_status_header: String::from("Working"),
            retry_status_header: None,
            conversation_id: None,
            queued_user_messages: VecDeque::new(),
            show_welcome_banner: true,
            suppress_session_configured_redraw: true,
            pending_notification: None,
            is_review_mode: false,
            ghost_snapshots: Vec::new(),
            ghost_snapshots_disabled: true,
            needs_final_message_separator: false,
            review_branch_orchestrator: None,
            last_rendered_width: std::cell::Cell::new(None),
        }
    }

    pub fn desired_height(&self, width: u16) -> u16 {
        self.bottom_pane.desired_height(width)
            + self
                .active_cell
                .as_ref()
                .map_or(0, |c| c.desired_height(width) + 1)
    }

    pub(crate) fn handle_key_event(&mut self, key_event: KeyEvent) {
        match key_event {
            KeyEvent {
                code: KeyCode::Char(c),
                modifiers,
                kind: KeyEventKind::Press,
                ..
            } if modifiers.contains(KeyModifiers::CONTROL) && c.eq_ignore_ascii_case(&'c') => {
                self.on_ctrl_c();
                return;
            }
            KeyEvent {
                code: KeyCode::Char(c),
                modifiers,
                kind: KeyEventKind::Press,
                ..
            } if modifiers.contains(KeyModifiers::CONTROL) && c.eq_ignore_ascii_case(&'v') => {
                if let Ok((path, info)) = paste_image_to_temp_png() {
                    self.attach_image(path, info.width, info.height, info.encoded_format.label());
                }
                return;
            }
            other if other.kind == KeyEventKind::Press => {
                self.bottom_pane.clear_ctrl_c_quit_hint();
            }
            _ => {}
        }

        match key_event {
            KeyEvent {
                code: KeyCode::Up,
                modifiers: KeyModifiers::ALT,
                kind: KeyEventKind::Press,
                ..
            } if !self.queued_user_messages.is_empty() => {
                // Prefer the most recently queued item.
                if let Some(user_message) = self.queued_user_messages.pop_back() {
                    self.bottom_pane.set_composer_text(user_message.text);
                    self.refresh_queued_user_messages();
                    self.request_redraw();
                }
            }
            _ => {
                match self.bottom_pane.handle_key_event(key_event) {
                    InputResult::Submitted(text) => {
                        // If a task is running, queue the user input to be sent after the turn completes.
                        let user_message = UserMessage {
                            text,
                            image_paths: self.bottom_pane.take_recent_submission_images(),
                        };
                        if self.bottom_pane.is_task_running() {
                            self.queued_user_messages.push_back(user_message);
                            self.refresh_queued_user_messages();
                        } else {
                            self.submit_user_message(user_message);
                        }
                    }
                    InputResult::Command(cmd) => {
                        self.dispatch_command(cmd);
                    }
                    InputResult::None => {}
                }
            }
        }
    }

    pub(crate) fn attach_image(
        &mut self,
        path: PathBuf,
        width: u32,
        height: u32,
        format_label: &str,
    ) {
        tracing::info!(
            "attach_image path={path:?} width={width} height={height} format={format_label}",
        );
        self.bottom_pane
            .attach_image(path, width, height, format_label);
        self.request_redraw();
    }

    fn dispatch_command(&mut self, cmd: SlashCommand) {
        if !cmd.available_during_task() && self.bottom_pane.is_task_running() {
            let message = format!(
                "'/{}' is disabled while a task is in progress.",
                cmd.command()
            );
            self.add_to_history(history_cell::new_error_event(message));
            self.request_redraw();
            return;
        }
        match cmd {
            SlashCommand::New => {
                self.app_event_tx.send(AppEvent::NewSession);
            }
            SlashCommand::Init => {
                let init_target = self.config.cwd.join(DEFAULT_PROJECT_DOC_FILENAME);
                if init_target.exists() {
                    let message = format!(
                        "{DEFAULT_PROJECT_DOC_FILENAME} already exists here. Skipping /init to avoid overwriting it."
                    );
                    self.add_info_message(message, None);
                    return;
                }
                const INIT_PROMPT: &str = include_str!("../prompt_for_init_command.md");
                self.submit_text_message(INIT_PROMPT.to_string());
            }
            SlashCommand::Compact => {
                self.clear_token_usage();
                self.app_event_tx.send(AppEvent::CodexOp(Op::Compact));
            }
            SlashCommand::Review => {
                self.open_review_popup();
            }
            SlashCommand::Model => {
                self.open_model_popup();
            }
            SlashCommand::Approvals => {
                self.open_approvals_popup();
            }
            SlashCommand::Quit => {
                self.app_event_tx.send(AppEvent::ExitRequest);
            }
            SlashCommand::Logout => {
                if let Err(e) = codex_core::auth::logout(&self.config.codex_home) {
                    tracing::error!("failed to logout: {e}");
                }
                self.app_event_tx.send(AppEvent::ExitRequest);
            }
            SlashCommand::Undo => {
                self.undo_last_snapshot();
            }
            SlashCommand::Diff => {
                self.add_diff_in_progress();
                let tx = self.app_event_tx.clone();
                tokio::spawn(async move {
                    let text = match get_git_diff().await {
                        Ok((is_git_repo, diff_text)) => {
                            if is_git_repo {
                                diff_text
                            } else {
                                "`/diff` — _not inside a git repository_".to_string()
                            }
                        }
                        Err(e) => format!("Failed to compute diff: {e}"),
                    };
                    tx.send(AppEvent::DiffResult(text));
                });
            }
            SlashCommand::PrChecks => {
                self.add_to_history(history_cell::new_info_event(
                    "Running GitHub PR checks…".to_string(),
                    Some("gh pr checks --watch".to_string()),
                ));

                let cwd = self.config.cwd.clone();
                let tx = self.app_event_tx.clone();
                tokio::spawn(async move {
                    let outcome = crate::pr_checks::run_pr_checks(cwd).await;
                    tx.send(AppEvent::InsertHistoryCell(Box::new(
                        history_cell::new_pr_checks_result(outcome),
                    )));
                });
            }
            SlashCommand::Mention => {
                self.insert_str("@");
            }
            SlashCommand::Status => {
                self.add_status_output();
            }
            SlashCommand::Mcp => {
                self.add_mcp_output();
            }
            #[cfg(debug_assertions)]
            SlashCommand::TestApproval => {
                use codex_core::protocol::EventMsg;
                use std::collections::HashMap;

                use codex_core::protocol::ApplyPatchApprovalRequestEvent;
                use codex_core::protocol::FileChange;

                self.app_event_tx.send(AppEvent::CodexEvent(Event {
                    id: "1".to_string(),
                    // msg: EventMsg::ExecApprovalRequest(ExecApprovalRequestEvent {
                    //     call_id: "1".to_string(),
                    //     command: vec!["git".into(), "apply".into()],
                    //     cwd: self.config.cwd.clone(),
                    //     reason: Some("test".to_string()),
                    // }),
                    msg: EventMsg::ApplyPatchApprovalRequest(ApplyPatchApprovalRequestEvent {
                        call_id: "1".to_string(),
                        changes: HashMap::from([
                            (
                                PathBuf::from("/tmp/test.txt"),
                                FileChange::Add {
                                    content: "test".to_string(),
                                },
                            ),
                            (
                                PathBuf::from("/tmp/test2.txt"),
                                FileChange::Update {
                                    unified_diff: "+test\n-test2".to_string(),
                                    move_path: None,
                                },
                            ),
                        ]),
                        reason: None,
                        grant_root: Some(PathBuf::from("/tmp")),
                    }),
                }));
            }
        }
    }

    pub(crate) fn handle_paste(&mut self, text: String) {
        self.bottom_pane.handle_paste(text);
    }

    // Returns true if caller should skip rendering this frame (a future frame is scheduled).
    pub(crate) fn handle_paste_burst_tick(&mut self, frame_requester: FrameRequester) -> bool {
        if self.bottom_pane.flush_paste_burst_if_due() {
            // A paste just flushed; request an immediate redraw and skip this frame.
            self.request_redraw();
            true
        } else if self.bottom_pane.is_in_paste_burst() {
            // While capturing a burst, schedule a follow-up tick and skip this frame
            // to avoid redundant renders between ticks.
            frame_requester.schedule_frame_in(
                crate::bottom_pane::ChatComposer::recommended_paste_flush_delay(),
            );
            true
        } else {
            false
        }
    }

    fn flush_active_cell(&mut self) {
        if let Some(active) = self.active_cell.take() {
            self.needs_final_message_separator = true;
            self.app_event_tx.send(AppEvent::InsertHistoryCell(active));
        }
    }

    fn add_to_history(&mut self, cell: impl HistoryCell + 'static) {
        self.add_boxed_history(Box::new(cell));
    }

    fn add_boxed_history(&mut self, cell: Box<dyn HistoryCell>) {
        if !cell.display_lines(u16::MAX).is_empty() {
            // Only break exec grouping if the cell renders visible lines.
            self.flush_active_cell();
            self.needs_final_message_separator = true;
        }
        self.app_event_tx.send(AppEvent::InsertHistoryCell(cell));
    }

    fn submit_user_message(&mut self, user_message: UserMessage) {
        let UserMessage { text, image_paths } = user_message;
        if text.is_empty() && image_paths.is_empty() {
            return;
        }

        self.capture_ghost_snapshot();

        let mut items: Vec<InputItem> = Vec::new();

        if !text.is_empty() {
            items.push(InputItem::Text { text: text.clone() });
        }

        for path in image_paths {
            items.push(InputItem::LocalImage { path });
        }

        self.codex_op_tx
            .send(Op::UserInput { items })
            .unwrap_or_else(|e| {
                tracing::error!("failed to send message: {e}");
            });

        // Persist the text to cross-session message history.
        if !text.is_empty() {
            self.codex_op_tx
                .send(Op::AddToHistory { text: text.clone() })
                .unwrap_or_else(|e| {
                    tracing::error!("failed to send AddHistory op: {e}");
                });
        }

        // Only show the text portion in conversation history.
        if !text.is_empty() {
            self.add_to_history(history_cell::new_user_prompt(text));
        }
        self.needs_final_message_separator = false;
    }

    fn capture_ghost_snapshot(&mut self) {
        if self.ghost_snapshots_disabled {
            return;
        }

        let options = CreateGhostCommitOptions::new(&self.config.cwd);
        match create_ghost_commit(&options) {
            Ok(commit) => {
                self.ghost_snapshots.push(commit);
                if self.ghost_snapshots.len() > MAX_TRACKED_GHOST_COMMITS {
                    self.ghost_snapshots.remove(0);
                }
            }
            Err(err) => {
                self.ghost_snapshots_disabled = true;
                let (message, hint) = match &err {
                    GitToolingError::NotAGitRepository { .. } => (
                        "Snapshots disabled: current directory is not a Git repository."
                            .to_string(),
                        None,
                    ),
                    _ => (
                        format!("Snapshots disabled after error: {err}"),
                        Some(
                            "Restart Codex after resolving the issue to re-enable snapshots."
                                .to_string(),
                        ),
                    ),
                };
                self.add_info_message(message, hint);
                tracing::warn!("failed to create ghost snapshot: {err}");
            }
        }
    }

    fn undo_last_snapshot(&mut self) {
        let Some(commit) = self.ghost_snapshots.pop() else {
            self.add_info_message("No snapshot available to undo.".to_string(), None);
            return;
        };

        if let Err(err) = restore_ghost_commit(&self.config.cwd, &commit) {
            self.add_error_message(format!("Failed to restore snapshot: {err}"));
            self.ghost_snapshots.push(commit);
            return;
        }

        let short_id: String = commit.id().chars().take(8).collect();
        self.add_info_message(format!("Restored workspace to snapshot {short_id}"), None);
    }

    /// Replay a subset of initial events into the UI to seed the transcript when
    /// resuming an existing session. This approximates the live event flow and
    /// is intentionally conservative: only safe-to-replay items are rendered to
    /// avoid triggering side effects. Event ids are passed as `None` to
    /// distinguish replayed events from live ones.
    fn replay_initial_messages(&mut self, events: Vec<EventMsg>) {
        for msg in events {
            if matches!(msg, EventMsg::SessionConfigured(_)) {
                continue;
            }
            // `id: None` indicates a synthetic/fake id coming from replay.
            self.dispatch_event_msg(None, msg, true);
        }
    }

    pub(crate) fn handle_codex_event(&mut self, event: Event) {
        let Event { id, msg } = event;
        self.dispatch_event_msg(Some(id), msg, false);
    }

    /// Dispatch a protocol `EventMsg` to the appropriate handler.
    ///
    /// `id` is `Some` for live events and `None` for replayed events from
    /// `replay_initial_messages()`. Callers should treat `None` as a "fake" id
    /// that must not be used to correlate follow-up actions.
    fn dispatch_event_msg(&mut self, id: Option<String>, msg: EventMsg, from_replay: bool) {
        match msg {
            EventMsg::AgentMessageDelta(_)
            | EventMsg::AgentReasoningDelta(_)
            | EventMsg::ExecCommandOutputDelta(_) => {}
            _ => {
                tracing::trace!("handle_codex_event: {:?}", msg);
            }
        }

        match msg {
            EventMsg::SessionConfigured(e) => self.on_session_configured(e),
            EventMsg::AgentMessage(AgentMessageEvent { message }) => self.on_agent_message(message),
            EventMsg::AgentMessageDelta(AgentMessageDeltaEvent { delta }) => {
                self.on_agent_message_delta(delta)
            }
            EventMsg::AgentReasoningDelta(AgentReasoningDeltaEvent { delta })
            | EventMsg::AgentReasoningRawContentDelta(AgentReasoningRawContentDeltaEvent {
                delta,
            }) => self.on_agent_reasoning_delta(delta),
            EventMsg::AgentReasoning(AgentReasoningEvent { .. }) => self.on_agent_reasoning_final(),
            EventMsg::AgentReasoningRawContent(AgentReasoningRawContentEvent { text }) => {
                self.on_agent_reasoning_delta(text);
                self.on_agent_reasoning_final()
            }
            EventMsg::AgentReasoningSectionBreak(_) => self.on_reasoning_section_break(),
            EventMsg::TaskStarted(_) => self.on_task_started(),
            EventMsg::TaskComplete(TaskCompleteEvent { last_agent_message }) => {
                self.on_task_complete(last_agent_message)
            }
            EventMsg::TokenCount(ev) => {
                self.set_token_info(ev.info);
                self.on_rate_limit_snapshot(ev.rate_limits);
            }
            EventMsg::Error(ErrorEvent { message }) => self.on_error(message),
            EventMsg::TurnAborted(ev) => match ev.reason {
                TurnAbortReason::Interrupted => {
                    self.on_interrupted_turn(ev.reason);
                }
                TurnAbortReason::Replaced => {
                    self.on_error("Turn aborted: replaced by a new task".to_owned())
                }
                TurnAbortReason::ReviewEnded => {
                    self.on_interrupted_turn(ev.reason);
                }
            },
            EventMsg::PlanUpdate(update) => self.on_plan_update(update),
            EventMsg::ExecApprovalRequest(ev) => {
                // For replayed events, synthesize an empty id (these should not occur).
                self.on_exec_approval_request(id.unwrap_or_default(), ev)
            }
            EventMsg::ApplyPatchApprovalRequest(ev) => {
                self.on_apply_patch_approval_request(id.unwrap_or_default(), ev)
            }
            EventMsg::ExecCommandBegin(ev) => self.on_exec_command_begin(ev),
            EventMsg::ExecCommandOutputDelta(delta) => self.on_exec_command_output_delta(delta),
            EventMsg::PatchApplyBegin(ev) => self.on_patch_apply_begin(ev),
            EventMsg::PatchApplyEnd(ev) => self.on_patch_apply_end(ev),
            EventMsg::ExecCommandEnd(ev) => self.on_exec_command_end(ev),
            EventMsg::ViewImageToolCall(ev) => self.on_view_image_tool_call(ev),
            EventMsg::McpToolCallBegin(ev) => self.on_mcp_tool_call_begin(ev),
            EventMsg::McpToolCallEnd(ev) => self.on_mcp_tool_call_end(ev),
            EventMsg::WebSearchBegin(ev) => self.on_web_search_begin(ev),
            EventMsg::WebSearchEnd(ev) => self.on_web_search_end(ev),
            EventMsg::GetHistoryEntryResponse(ev) => self.on_get_history_entry_response(ev),
            EventMsg::McpListToolsResponse(ev) => self.on_list_mcp_tools(ev),
            EventMsg::ListCustomPromptsResponse(ev) => self.on_list_custom_prompts(ev),
            EventMsg::ShutdownComplete => self.on_shutdown_complete(),
            EventMsg::TurnDiff(TurnDiffEvent { unified_diff }) => self.on_turn_diff(unified_diff),
            EventMsg::BackgroundEvent(BackgroundEventEvent { message }) => {
                self.on_background_event(message)
            }
            EventMsg::StreamError(StreamErrorEvent { message }) => self.on_stream_error(message),
            EventMsg::UserMessage(ev) => {
                if from_replay {
                    self.on_user_message_event(ev);
                }
            }
            EventMsg::ConversationPath(ev) => {
                self.app_event_tx
                    .send(crate::app_event::AppEvent::ConversationHistory(ev));
            }
            EventMsg::EnteredReviewMode(review_request) => {
                self.on_entered_review_mode(review_request)
            }
            EventMsg::ExitedReviewMode(review) => self.on_exited_review_mode(review),
        }
    }

    fn on_entered_review_mode(&mut self, review: ReviewRequest) {
        // Enter review mode and emit a concise banner
        self.is_review_mode = true;
        let banner = format!(">> Code review started: {} <<", review.user_facing_hint);
        self.add_to_history(history_cell::new_review_status_line(banner));
        self.request_redraw();
    }

    fn on_exited_review_mode(&mut self, review: ExitedReviewModeEvent) {
        self.flush_answer_stream_with_separator();
        self.flush_interrupt_queue();
        self.flush_active_cell();

        let mut skip_output = false;

        if let Some(orchestrator) = self.review_branch_orchestrator.as_mut() {
            if let Some(output) = review.review_output.as_ref() {
                match orchestrator.stage() {
                    OrchestratorStage::Batching => {
                        orchestrator.on_batch_result(output);
                        if orchestrator.stage() != OrchestratorStage::Done {
                            skip_output = true;
                        }
                    }
                    OrchestratorStage::Consolidation => {
                        orchestrator.on_consolidation_result(output);
                        self.review_branch_orchestrator = None;
                    }
                    OrchestratorStage::Done => {
                        self.review_branch_orchestrator = None;
                    }
                }
            } else {
                self.review_branch_orchestrator = None;
            }
        }

        if skip_output {
            self.is_review_mode = false;
            self.request_redraw();
            return;
        }

        if let Some(output) = review.review_output {
            if output.findings.is_empty() {
                let explanation = output.overall_explanation.trim().to_string();
                if explanation.is_empty() {
                    tracing::error!("Reviewer failed to output a response.");
                    self.add_to_history(history_cell::new_error_event(
                        "Reviewer failed to output a response.".to_owned(),
                    ));
                } else {
                    // Show explanation when there are no structured findings.
                    let mut rendered: Vec<ratatui::text::Line<'static>> = vec!["".into()];
                    append_markdown(&explanation, None, &mut rendered, &self.config);
                    let body_cell = AgentMessageCell::new(rendered, false);
                    self.app_event_tx
                        .send(AppEvent::InsertHistoryCell(Box::new(body_cell)));
                }
            } else {
                let message_text =
                    codex_core::review_format::format_review_findings_block(&output.findings, None);
                let mut message_lines: Vec<ratatui::text::Line<'static>> = Vec::new();
                append_markdown(&message_text, None, &mut message_lines, &self.config);
                let body_cell = AgentMessageCell::new(message_lines, true);
                self.app_event_tx
                    .send(AppEvent::InsertHistoryCell(Box::new(body_cell)));
            }
        }

        self.is_review_mode = false;
        // Append a finishing banner at the end of this turn.
        self.add_to_history(history_cell::new_review_status_line(
            "<< Code review finished >>".to_string(),
        ));
        self.request_redraw();
    }

    fn on_user_message_event(&mut self, event: UserMessageEvent) {
        match event.kind {
            Some(InputMessageKind::EnvironmentContext)
            | Some(InputMessageKind::UserInstructions) => {
                // Skip XML‑wrapped context blocks in the transcript.
            }
            Some(InputMessageKind::Plain) | None => {
                let message = event.message.trim();
                if !message.is_empty() {
                    self.add_to_history(history_cell::new_user_prompt(message.to_string()));
                }
            }
        }
    }

    fn request_redraw(&mut self) {
        self.frame_requester.schedule_frame();
    }

    fn notify(&mut self, notification: Notification) {
        if !notification.allowed_for(&self.config.tui_notifications) {
            return;
        }
        self.pending_notification = Some(notification);
        self.request_redraw();
    }

    pub(crate) fn maybe_post_pending_notification(&mut self, tui: &mut crate::tui::Tui) {
        if let Some(notif) = self.pending_notification.take() {
            tui.notify(notif.display());
        }
    }

    /// Mark the active cell as failed (✗) and flush it into history.
    fn finalize_active_cell_as_failed(&mut self) {
        if let Some(mut cell) = self.active_cell.take() {
            // Insert finalized cell into history and keep grouping consistent.
            if let Some(exec) = cell.as_any_mut().downcast_mut::<ExecCell>() {
                exec.mark_failed();
            } else if let Some(tool) = cell.as_any_mut().downcast_mut::<McpToolCallCell>() {
                tool.mark_failed();
            }
            self.add_boxed_history(cell);
        }
    }

    // If idle and there are queued inputs, submit exactly one to start the next turn.
    fn maybe_send_next_queued_input(&mut self) {
        if self.bottom_pane.is_task_running() {
            return;
        }
        if let Some(user_message) = self.queued_user_messages.pop_front() {
            self.submit_user_message(user_message);
        }
        // Update the list to reflect the remaining queued messages (if any).
        self.refresh_queued_user_messages();
    }

    /// Rebuild and update the queued user messages from the current queue.
    fn refresh_queued_user_messages(&mut self) {
        let messages: Vec<String> = self
            .queued_user_messages
            .iter()
            .map(|m| m.text.clone())
            .collect();
        self.bottom_pane.set_queued_user_messages(messages);
    }

    pub(crate) fn add_diff_in_progress(&mut self) {
        self.request_redraw();
    }

    pub(crate) fn on_diff_complete(&mut self) {
        self.request_redraw();
    }

    pub(crate) fn add_status_output(&mut self) {
        let default_usage = TokenUsage::default();
        let (total_usage, context_usage) = if let Some(ti) = &self.token_info {
            (&ti.total_token_usage, Some(&ti.last_token_usage))
        } else {
            (&default_usage, Some(&default_usage))
        };
        self.add_to_history(crate::status::new_status_output(
            &self.config,
            total_usage,
            context_usage,
            &self.conversation_id,
            self.rate_limit_snapshot.as_ref(),
        ));
    }

    /// Open a popup to choose the model (stage 1). After selecting a model,
    /// a second popup is shown to choose the reasoning effort.
    pub(crate) fn open_model_popup(&mut self) {
        let current_model = self.config.model.clone();
        let auth_mode = self.auth_manager.auth().map(|auth| auth.mode);
        let presets: Vec<ModelPreset> = builtin_model_presets(auth_mode);

        let mut grouped: Vec<(&str, Vec<ModelPreset>)> = Vec::new();
        for preset in presets.into_iter() {
            if let Some((_, entries)) = grouped.iter_mut().find(|(model, _)| *model == preset.model)
            {
                entries.push(preset);
            } else {
                grouped.push((preset.model, vec![preset]));
            }
        }

        let mut items: Vec<SelectionItem> = Vec::new();
        for (model_slug, entries) in grouped.into_iter() {
            let name = model_slug.to_string();
            let description = Self::model_description_for(model_slug)
                .map(std::string::ToString::to_string)
                .or_else(|| {
                    entries
                        .iter()
                        .find(|preset| !preset.description.is_empty())
                        .map(|preset| preset.description.to_string())
                })
                .or_else(|| entries.first().map(|preset| preset.description.to_string()));
            let is_current = model_slug == current_model;
            let model_slug_string = model_slug.to_string();
            let presets_for_model = entries.clone();
            let actions: Vec<SelectionAction> = vec![Box::new(move |tx| {
                tx.send(AppEvent::OpenReasoningPopup {
                    model: model_slug_string.clone(),
                    presets: presets_for_model.clone(),
                });
            })];
            items.push(SelectionItem {
                name,
                description,
                is_current,
                actions,
                dismiss_on_select: false,
                ..Default::default()
            });
        }

        self.bottom_pane.show_selection_view(SelectionViewParams {
            title: Some("Select Model and Effort".to_string()),
            subtitle: Some("Switch the model for this and future Codex CLI sessions".to_string()),
            footer_hint: Some("Press enter to select reasoning effort, or esc to dismiss.".into()),
            items,
            ..Default::default()
        });
    }

    /// Open a popup to choose the reasoning effort (stage 2) for the given model.
    pub(crate) fn open_reasoning_popup(&mut self, model_slug: String, presets: Vec<ModelPreset>) {
        let default_effort = ReasoningEffortConfig::default();

        let has_none_choice = presets.iter().any(|preset| preset.effort.is_none());
        struct EffortChoice {
            stored: Option<ReasoningEffortConfig>,
            display: ReasoningEffortConfig,
        }
        let mut choices: Vec<EffortChoice> = Vec::new();
        for effort in ReasoningEffortConfig::iter() {
            if presets.iter().any(|preset| preset.effort == Some(effort)) {
                choices.push(EffortChoice {
                    stored: Some(effort),
                    display: effort,
                });
            }
            if has_none_choice && default_effort == effort {
                choices.push(EffortChoice {
                    stored: None,
                    display: effort,
                });
            }
        }
        if choices.is_empty() {
            choices.push(EffortChoice {
                stored: Some(default_effort),
                display: default_effort,
            });
        }

        let default_choice: Option<ReasoningEffortConfig> = if has_none_choice {
            None
        } else if choices
            .iter()
            .any(|choice| choice.stored == Some(default_effort))
        {
            Some(default_effort)
        } else {
            choices
                .iter()
                .find_map(|choice| choice.stored)
                .or(Some(default_effort))
        };

        let is_current_model = self.config.model == model_slug;
        let highlight_choice = if is_current_model {
            self.config.model_reasoning_effort
        } else {
            default_choice
        };
        let mut items: Vec<SelectionItem> = Vec::new();
        for choice in choices.iter() {
            let effort = choice.display;
            let mut effort_label = effort.to_string();
            if let Some(first) = effort_label.get_mut(0..1) {
                first.make_ascii_uppercase();
            }
            if choice.stored == default_choice {
                effort_label.push_str(" (default)");
            }

            let description = presets
                .iter()
                .find(|preset| preset.effort == choice.stored && !preset.description.is_empty())
                .map(|preset| preset.description.to_string())
                .or_else(|| {
                    presets
                        .iter()
                        .find(|preset| preset.effort == choice.stored)
                        .map(|preset| preset.description.to_string())
                });

            let warning = "⚠ High reasoning effort can quickly consume Plus plan rate limits.";
            let show_warning = model_slug == "gpt-5-codex" && effort == ReasoningEffortConfig::High;
            let selected_description = show_warning.then(|| {
                description
                    .as_ref()
                    .map_or(warning.to_string(), |d| format!("{d}\n{warning}"))
            });

            let model_for_action = model_slug.clone();
            let effort_for_action = choice.stored;
            let actions: Vec<SelectionAction> = vec![Box::new(move |tx| {
                tx.send(AppEvent::CodexOp(Op::OverrideTurnContext {
                    cwd: None,
                    approval_policy: None,
                    sandbox_policy: None,
                    model: Some(model_for_action.clone()),
                    effort: Some(effort_for_action),
                    summary: None,
                }));
                tx.send(AppEvent::UpdateModel(model_for_action.clone()));
                tx.send(AppEvent::UpdateReasoningEffort(effort_for_action));
                tx.send(AppEvent::PersistModelSelection {
                    model: model_for_action.clone(),
                    effort: effort_for_action,
                });
                tracing::info!(
                    "Selected model: {}, Selected effort: {}",
                    model_for_action,
                    effort_for_action
                        .map(|e| e.to_string())
                        .unwrap_or_else(|| "default".to_string())
                );
            })];

            items.push(SelectionItem {
                name: effort_label,
                description,
                selected_description,
                is_current: is_current_model && choice.stored == highlight_choice,
                actions,
                dismiss_on_select: true,
                ..Default::default()
            });
        }

        let mut header = ColumnRenderable::new();
        header.push(Line::from(
            format!("Select Reasoning Level for {model_slug}").bold(),
        ));

        self.bottom_pane.show_selection_view(SelectionViewParams {
            header: Box::new(header),
            footer_hint: Some(standard_popup_hint_line()),
            items,
            ..Default::default()
        });
    }

    /// Open a popup to choose the approvals mode (ask for approval policy + sandbox policy).
    pub(crate) fn open_approvals_popup(&mut self) {
        let current_approval = self.config.approval_policy;
        let current_sandbox = self.config.sandbox_policy.clone();
        let mut items: Vec<SelectionItem> = Vec::new();
        let presets: Vec<ApprovalPreset> = builtin_approval_presets();
        for preset in presets.into_iter() {
            let is_current =
                current_approval == preset.approval && current_sandbox == preset.sandbox;
            let approval = preset.approval;
            let sandbox = preset.sandbox.clone();
            let name = preset.label.to_string();
            let description = Some(preset.description.to_string());
            let actions: Vec<SelectionAction> = vec![Box::new(move |tx| {
                tx.send(AppEvent::CodexOp(Op::OverrideTurnContext {
                    cwd: None,
                    approval_policy: Some(approval),
                    sandbox_policy: Some(sandbox.clone()),
                    model: None,
                    effort: None,
                    summary: None,
                }));
                tx.send(AppEvent::UpdateAskForApprovalPolicy(approval));
                tx.send(AppEvent::UpdateSandboxPolicy(sandbox.clone()));
            })];
            items.push(SelectionItem {
                name,
                description,
                is_current,
                actions,
                dismiss_on_select: true,
                ..Default::default()
            });
        }

        self.bottom_pane.show_selection_view(SelectionViewParams {
            title: Some("Select Approval Mode".to_string()),
            footer_hint: Some(standard_popup_hint_line()),
            items,
            ..Default::default()
        });
    }

    /// Set the approval policy in the widget's config copy.
    pub(crate) fn set_approval_policy(&mut self, policy: AskForApproval) {
        self.config.approval_policy = policy;
    }

    /// Set the sandbox policy in the widget's config copy.
    pub(crate) fn set_sandbox_policy(&mut self, policy: SandboxPolicy) {
        self.config.sandbox_policy = policy;
    }

    /// Set the reasoning effort in the widget's config copy.
    pub(crate) fn set_reasoning_effort(&mut self, effort: Option<ReasoningEffortConfig>) {
        self.config.model_reasoning_effort = effort;
    }

    /// Set the model in the widget's config copy.
    pub(crate) fn set_model(&mut self, model: &str) {
        self.session_header.set_model(model);
        self.config.model = model.to_string();
    }

    pub(crate) fn add_info_message(&mut self, message: String, hint: Option<String>) {
        self.add_to_history(history_cell::new_info_event(message, hint));
        self.request_redraw();
    }

    pub(crate) fn add_error_message(&mut self, message: String) {
        self.add_to_history(history_cell::new_error_event(message));
        self.request_redraw();
    }

    pub(crate) fn add_mcp_output(&mut self) {
        if self.config.mcp_servers.is_empty() {
            self.add_to_history(history_cell::empty_mcp_output());
        } else {
            self.submit_op(Op::ListMcpTools);
        }
    }

    /// Forward file-search results to the bottom pane.
    pub(crate) fn apply_file_search_result(&mut self, query: String, matches: Vec<FileMatch>) {
        self.bottom_pane.on_file_search_result(query, matches);
    }

    /// Handle Ctrl-C key press.
    fn on_ctrl_c(&mut self) {
        if self.bottom_pane.on_ctrl_c() == CancellationEvent::Handled {
            return;
        }

        if self.bottom_pane.is_task_running() {
            self.bottom_pane.show_ctrl_c_quit_hint();
            self.submit_op(Op::Interrupt);
            return;
        }

        self.submit_op(Op::Shutdown);
    }

    pub(crate) fn composer_is_empty(&self) -> bool {
        self.bottom_pane.composer_is_empty()
    }

    /// True when the UI is in the regular composer state with no running task,
    /// no modal overlay (e.g. approvals or status indicator), and no composer popups.
    /// In this state Esc-Esc backtracking is enabled.
    pub(crate) fn is_normal_backtrack_mode(&self) -> bool {
        self.bottom_pane.is_normal_backtrack_mode()
    }

    pub(crate) fn insert_str(&mut self, text: &str) {
        self.bottom_pane.insert_str(text);
    }

    /// Replace the composer content with the provided text and reset cursor.
    pub(crate) fn set_composer_text(&mut self, text: String) {
        self.bottom_pane.set_composer_text(text);
    }

    pub(crate) fn show_esc_backtrack_hint(&mut self) {
        self.bottom_pane.show_esc_backtrack_hint();
    }

    pub(crate) fn clear_esc_backtrack_hint(&mut self) {
        self.bottom_pane.clear_esc_backtrack_hint();
    }
    /// Forward an `Op` directly to codex.
    pub(crate) fn submit_op(&self, op: Op) {
        // Record outbound operation for session replay fidelity.
        crate::session_log::log_outbound_op(&op);
        if let Err(e) = self.codex_op_tx.send(op) {
            tracing::error!("failed to submit op: {e}");
        }
    }

    fn on_list_mcp_tools(&mut self, ev: McpListToolsResponseEvent) {
        self.add_to_history(history_cell::new_mcp_tools_output(
            &self.config,
            ev.tools,
            &ev.auth_statuses,
        ));
    }

    fn on_list_custom_prompts(&mut self, ev: ListCustomPromptsResponseEvent) {
        let len = ev.custom_prompts.len();
        debug!("received {len} custom prompts");
        // Forward to bottom pane so the slash popup can show them now.
        self.bottom_pane.set_custom_prompts(ev.custom_prompts);
    }

    pub(crate) fn open_review_popup(&mut self) {
        let mut items: Vec<SelectionItem> = Vec::new();

        items.push(SelectionItem {
            name: "Review against a base branch".to_string(),
            description: Some("(PR Style)".into()),
            actions: vec![Box::new({
                let cwd = self.config.cwd.clone();
                move |tx| {
                    tx.send(AppEvent::OpenReviewBranchPicker(cwd.clone()));
                }
            })],
            dismiss_on_select: false,
            ..Default::default()
        });

        items.push(SelectionItem {
            name: "Deep review against a base branch".to_string(),
            description: Some("multi-pass orchestrated".into()),
            display_shortcut: None,
            is_current: false,
            actions: vec![Box::new({
                let cwd = self.config.cwd.clone();
                move |tx| {
                    tx.send(AppEvent::OpenDeepReviewBranchPicker(cwd.clone()));
                }
            })],
            dismiss_on_select: false,
            search_value: None,
        });

        items.push(SelectionItem {
            name: "Review uncommitted changes".to_string(),
            actions: vec![Box::new(
                move |tx: &AppEventSender| {
                    tx.send(AppEvent::CodexOp(Op::Review {
                        review_request: ReviewRequest {
                            prompt: "Review the current code changes (staged, unstaged, and untracked files) and provide prioritized findings.".to_string(),
                            user_facing_hint: "current changes".to_string(),
                        },
                    }));
                },
            )],
            dismiss_on_select: true,
            ..Default::default()
        });

        // New: Review a specific commit (opens commit picker)
        items.push(SelectionItem {
            name: "Review a commit".to_string(),
            actions: vec![Box::new({
                let cwd = self.config.cwd.clone();
                move |tx| {
                    tx.send(AppEvent::OpenReviewCommitPicker(cwd.clone()));
                }
            })],
            dismiss_on_select: false,
            ..Default::default()
        });

        items.push(SelectionItem {
            name: "Custom review instructions".to_string(),
            actions: vec![Box::new(move |tx| {
                tx.send(AppEvent::OpenReviewCustomPrompt);
            })],
            dismiss_on_select: false,
            ..Default::default()
        });

        self.bottom_pane.show_selection_view(SelectionViewParams {
            title: Some("Select a review preset".into()),
            footer_hint: Some(standard_popup_hint_line()),
            items,
            ..Default::default()
        });
    }

    pub(crate) async fn show_review_branch_picker(&mut self, cwd: &Path, mode: ReviewBranchMode) {
        let branches = local_git_branches(cwd).await;
        let current_branch = current_branch_name(cwd)
            .await
            .unwrap_or_else(|| "(detached HEAD)".to_string());
        let mut items: Vec<SelectionItem> = Vec::with_capacity(branches.len());
        let cwd_owned = cwd.to_path_buf();

        for option in branches {
            let branch = option.clone();
            let branch_for_action = branch.clone();
            let action: SelectionAction = match mode {
                ReviewBranchMode::Simple => Box::new(move |tx3: &AppEventSender| {
                    tx3.send(AppEvent::CodexOp(Op::Review {
                        review_request: ReviewRequest {
                            prompt: format!(
                                "Review the code changes against the base branch '{branch_for_action}'. Start by finding the merge diff between the current branch and {branch_for_action}'s upstream e.g. (`git merge-base HEAD \"$(git rev-parse --abbrev-ref \"{branch_for_action}@{{upstream}}\")\"`), then run `git diff` against that SHA to see what changes we would merge into the {branch_for_action} branch. Provide prioritized, actionable findings."
                            ),
                            user_facing_hint: format!("changes against '{branch_for_action}'"),
                        },
                    }));
                }),
                ReviewBranchMode::Deep => {
                    let cwd = cwd_owned.clone();
                    Box::new(move |tx3: &AppEventSender| {
                        tx3.send(AppEvent::StartDeepReviewAgainstBase {
                            cwd: cwd.clone(),
                            base: branch_for_action.clone(),
                        });
                    })
                }
            };
            items.push(SelectionItem {
                name: format!("{current_branch} -> {branch}"),
                actions: vec![action],
                dismiss_on_select: true,
                search_value: Some(option),
                ..Default::default()
            });
        }

        let title = match mode {
            ReviewBranchMode::Simple => "Select a base branch".to_string(),
            ReviewBranchMode::Deep => "Select a base branch for deep review".to_string(),
        };
        self.bottom_pane.show_selection_view(SelectionViewParams {
            title: Some(title),
            footer_hint: Some(standard_popup_hint_line()),
            items,
            is_searchable: true,
            search_placeholder: Some("Type to search branches".to_string()),
            ..Default::default()
        });
    }

    pub(crate) async fn start_deep_review_against_base(&mut self, cwd: &Path, base: &str) {
        self.review_branch_orchestrator = None;
        let limits = default_deep_review_chunk_limits();
        let reason = format!("base branch '{base}'");
        match Orchestrator::new(
            self.app_event_tx.clone(),
            cwd,
            base.to_string(),
            reason,
            limits,
            DEEP_REVIEW_BATCH_PROMPT,
            DEEP_REVIEW_CONSOLIDATION_PROMPT,
        )
        .await
        {
            Ok(mut orchestrator) => {
                if !orchestrator.has_batches() {
                    self.add_info_message(
                        format!("No non-trivial changes detected relative to {base}."),
                        None,
                    );
                    return;
                }

                orchestrator.start();
                self.review_branch_orchestrator = Some(orchestrator);
            }
            Err(err) => {
                error!(
                    error = %err,
                    base,
                    "failed to start deep review orchestrator"
                );
                self.add_error_message(format!("Failed to start deep review: {err}"));
            }
        }
    }

    pub(crate) async fn show_review_commit_picker(&mut self, cwd: &Path) {
        let commits = codex_core::git_info::recent_commits(cwd, 100).await;

        let mut items: Vec<SelectionItem> = Vec::with_capacity(commits.len());
        for entry in commits {
            let subject = entry.subject.clone();
            let sha = entry.sha.clone();
            let short = sha.chars().take(7).collect::<String>();
            let search_val = format!("{subject} {sha}");

            items.push(SelectionItem {
                name: subject.clone(),
                actions: vec![Box::new(move |tx3: &AppEventSender| {
                    let hint = format!("commit {short}");
                    let prompt = format!(
                        "Review the code changes introduced by commit {sha} (\"{subject}\"). Provide prioritized, actionable findings."
                    );
                    tx3.send(AppEvent::CodexOp(Op::Review {
                        review_request: ReviewRequest {
                            prompt,
                            user_facing_hint: hint,
                        },
                    }));
                })],
                dismiss_on_select: true,
                search_value: Some(search_val),
                ..Default::default()
            });
        }

        self.bottom_pane.show_selection_view(SelectionViewParams {
            title: Some("Select a commit to review".to_string()),
            footer_hint: Some(standard_popup_hint_line()),
            items,
            is_searchable: true,
            search_placeholder: Some("Type to search commits".to_string()),
            ..Default::default()
        });
    }

    pub(crate) fn show_review_custom_prompt(&mut self) {
        let tx = self.app_event_tx.clone();
        let view = CustomPromptView::new(
            "Custom review instructions".to_string(),
            "Type instructions and press Enter".to_string(),
            None,
            Box::new(move |prompt: String| {
                let trimmed = prompt.trim().to_string();
                if trimmed.is_empty() {
                    return;
                }
                tx.send(AppEvent::CodexOp(Op::Review {
                    review_request: ReviewRequest {
                        prompt: trimmed.clone(),
                        user_facing_hint: trimmed,
                    },
                }));
            }),
        );
        self.bottom_pane.show_view(Box::new(view));
    }

    /// Programmatically submit a user text message as if typed in the
    /// composer. The text will be added to conversation history and sent to
    /// the agent.
    pub(crate) fn submit_text_message(&mut self, text: String) {
        if text.is_empty() {
            return;
        }
        self.submit_user_message(text.into());
    }

    pub(crate) fn token_usage(&self) -> TokenUsage {
        self.token_info
            .as_ref()
            .map(|ti| ti.total_token_usage.clone())
            .unwrap_or_default()
    }

    pub(crate) fn conversation_id(&self) -> Option<ConversationId> {
        self.conversation_id
    }

    /// Return a reference to the widget's current config (includes any
    /// runtime overrides applied via TUI, e.g., model or approval policy).
    pub(crate) fn config_ref(&self) -> &Config {
        &self.config
    }

    pub(crate) fn clear_token_usage(&mut self) {
        self.token_info = None;
    }

    pub fn cursor_pos(&self, area: Rect) -> Option<(u16, u16)> {
        let [_, _, bottom_pane_area] = self.layout_areas(area);
        self.bottom_pane.cursor_pos(bottom_pane_area)
    }
}

impl WidgetRef for &ChatWidget {
    fn render_ref(&self, area: Rect, buf: &mut Buffer) {
        let [_, active_cell_area, bottom_pane_area] = self.layout_areas(area);
        (&self.bottom_pane).render(bottom_pane_area, buf);
        if !active_cell_area.is_empty()
            && let Some(cell) = &self.active_cell
        {
            let mut area = active_cell_area;
            area.y = area.y.saturating_add(1);
            area.height = area.height.saturating_sub(1);
            if let Some(exec) = cell.as_any().downcast_ref::<ExecCell>() {
                exec.render_ref(area, buf);
            } else if let Some(tool) = cell.as_any().downcast_ref::<McpToolCallCell>() {
                tool.render_ref(area, buf);
            }
        }
        self.last_rendered_width.set(Some(area.width as usize));
    }
}

enum Notification {
    AgentTurnComplete { response: String },
    ExecApprovalRequested { command: String },
    EditApprovalRequested { cwd: PathBuf, changes: Vec<PathBuf> },
}

impl Notification {
    fn display(&self) -> String {
        match self {
            Notification::AgentTurnComplete { response } => {
                Notification::agent_turn_preview(response)
                    .unwrap_or_else(|| "Agent turn complete".to_string())
            }
            Notification::ExecApprovalRequested { command } => {
                format!("Approval requested: {}", truncate_text(command, 30))
            }
            Notification::EditApprovalRequested { cwd, changes } => {
                format!(
                    "Codex wants to edit {}",
                    if changes.len() == 1 {
                        #[allow(clippy::unwrap_used)]
                        display_path_for(changes.first().unwrap(), cwd)
                    } else {
                        format!("{} files", changes.len())
                    }
                )
            }
        }
    }

    fn type_name(&self) -> &str {
        match self {
            Notification::AgentTurnComplete { .. } => "agent-turn-complete",
            Notification::ExecApprovalRequested { .. }
            | Notification::EditApprovalRequested { .. } => "approval-requested",
        }
    }

    fn allowed_for(&self, settings: &Notifications) -> bool {
        match settings {
            Notifications::Enabled(enabled) => *enabled,
            Notifications::Custom(allowed) => allowed.iter().any(|a| a == self.type_name()),
        }
    }

    fn agent_turn_preview(response: &str) -> Option<String> {
        let mut normalized = String::new();
        for part in response.split_whitespace() {
            if !normalized.is_empty() {
                normalized.push(' ');
            }
            normalized.push_str(part);
        }
        let trimmed = normalized.trim();
        if trimmed.is_empty() {
            None
        } else {
            Some(truncate_text(trimmed, AGENT_NOTIFICATION_PREVIEW_GRAPHEMES))
        }
    }
}

const AGENT_NOTIFICATION_PREVIEW_GRAPHEMES: usize = 200;

const EXAMPLE_PROMPTS: [&str; 6] = [
    "Explain this codebase",
    "Summarize recent commits",
    "Implement {feature}",
    "Find and fix a bug in @filename",
    "Write tests for @filename",
    "Improve documentation in @filename",
];

// Extract the first bold (Markdown) element in the form **...** from `s`.
// Returns the inner text if found; otherwise `None`.
fn extract_first_bold(s: &str) -> Option<String> {
    let bytes = s.as_bytes();
    let mut i = 0usize;
    while i + 1 < bytes.len() {
        if bytes[i] == b'*' && bytes[i + 1] == b'*' {
            let start = i + 2;
            let mut j = start;
            while j + 1 < bytes.len() {
                if bytes[j] == b'*' && bytes[j + 1] == b'*' {
                    // Found closing **
                    let inner = &s[start..j];
                    let trimmed = inner.trim();
                    if !trimmed.is_empty() {
                        return Some(trimmed.to_string());
                    } else {
                        return None;
                    }
                }
                j += 1;
            }
            // No closing; stop searching (wait for more deltas)
            return None;
        }
        i += 1;
    }
    None
}

#[cfg(test)]
pub(crate) fn show_review_branch_picker_with_entries(
    chat: &mut ChatWidget,
    mode: ReviewBranchMode,
    current_branch: &str,
    branches: Vec<String>,
) {
    let mut items: Vec<SelectionItem> = Vec::with_capacity(branches.len());
    for branch in branches {
        let branch_for_action = branch.clone();
        let action: SelectionAction = match mode {
            ReviewBranchMode::Simple => Box::new(move |tx3: &AppEventSender| {
                tx3.send(AppEvent::CodexOp(Op::Review {
                    review_request: ReviewRequest {
                        prompt: format!(
                            "Review the code changes against the base branch '{branch_for_action}'. Start by finding the merge diff between the current branch and {branch_for_action}'s upstream e.g. (`git merge-base HEAD \"$(git rev-parse --abbrev-ref \"{branch_for_action}@{{upstream}}\")\"`), then run `git diff` against that SHA to see what changes we would merge into the {branch_for_action} branch. Provide prioritized, actionable findings."
                        ),
                        user_facing_hint: format!("changes against '{branch_for_action}'"),
                    },
                }));
            }),
            ReviewBranchMode::Deep => Box::new(move |tx3: &AppEventSender| {
                tx3.send(AppEvent::StartDeepReviewAgainstBase {
                    cwd: std::env::current_dir().unwrap_or_else(|_| std::path::PathBuf::from(".")),
                    base: branch_for_action.clone(),
                });
            }),
        };
        items.push(SelectionItem {
            name: format!("{current_branch} -> {branch}"),
            description: None,
            display_shortcut: None,
            is_current: false,
            actions: vec![action],
            dismiss_on_select: true,
            search_value: Some(branch),
        });
    }

    let title = match mode {
        ReviewBranchMode::Simple => "Select a base branch".to_string(),
        ReviewBranchMode::Deep => "Select a base branch for deep review".to_string(),
    };
    chat.bottom_pane.show_selection_view(SelectionViewParams {
        title: Some(title),
        footer_hint: Some(standard_popup_hint_line()),
        items,
        is_searchable: true,
        search_placeholder: Some("Type to search branches".to_string()),
        ..Default::default()
    });
}

#[cfg(test)]
pub(crate) fn show_review_commit_picker_with_entries(
    chat: &mut ChatWidget,
    entries: Vec<codex_core::git_info::CommitLogEntry>,
) {
    let mut items: Vec<SelectionItem> = Vec::with_capacity(entries.len());
    for entry in entries {
        let subject = entry.subject.clone();
        let sha = entry.sha.clone();
        let short = sha.chars().take(7).collect::<String>();
        let search_val = format!("{subject} {sha}");

        items.push(SelectionItem {
            name: subject.clone(),
            actions: vec![Box::new(move |tx3: &AppEventSender| {
                let hint = format!("commit {short}");
                let prompt = format!(
                    "Review the code changes introduced by commit {sha} (\"{subject}\"). Provide prioritized, actionable findings."
                );
                tx3.send(AppEvent::CodexOp(Op::Review {
                    review_request: ReviewRequest {
                        prompt,
                        user_facing_hint: hint,
                    },
                }));
            })],
            dismiss_on_select: true,
            search_value: Some(search_val),
            ..Default::default()
        });
    }

    chat.bottom_pane.show_selection_view(SelectionViewParams {
        title: Some("Select a commit to review".to_string()),
        footer_hint: Some(standard_popup_hint_line()),
        items,
        is_searchable: true,
        search_placeholder: Some("Type to search commits".to_string()),
        ..Default::default()
    });
}

#[cfg(test)]
pub(crate) mod tests;

#[cfg(test)]
mod review_popup_deep_tests;<|MERGE_RESOLUTION|>--- conflicted
+++ resolved
@@ -85,13 +85,10 @@
 use crate::history_cell::HistoryCell;
 use crate::history_cell::McpToolCallCell;
 use crate::markdown::append_markdown;
-<<<<<<< HEAD
+use crate::render::renderable::ColumnRenderable;
 use crate::review_branch::chunker::ChunkLimits;
 use crate::review_branch::orchestrator::Orchestrator;
 use crate::review_branch::orchestrator::OrchestratorStage;
-=======
-use crate::render::renderable::ColumnRenderable;
->>>>>>> 4b01f0f5
 use crate::slash_command::SlashCommand;
 use crate::status::RateLimitSnapshotDisplay;
 use crate::text_formatting::truncate_text;
@@ -2057,8 +2054,6 @@
         items.push(SelectionItem {
             name: "Deep review against a base branch".to_string(),
             description: Some("multi-pass orchestrated".into()),
-            display_shortcut: None,
-            is_current: false,
             actions: vec![Box::new({
                 let cwd = self.config.cwd.clone();
                 move |tx| {
@@ -2066,7 +2061,8 @@
                 }
             })],
             dismiss_on_select: false,
-            search_value: None,
+            selected_description: Some("Runs a multi-pass orchestrated review flow.".into()),
+            ..Default::default()
         });
 
         items.push(SelectionItem {
@@ -2460,12 +2456,10 @@
         };
         items.push(SelectionItem {
             name: format!("{current_branch} -> {branch}"),
-            description: None,
-            display_shortcut: None,
-            is_current: false,
             actions: vec![action],
             dismiss_on_select: true,
             search_value: Some(branch),
+            ..Default::default()
         });
     }
 
