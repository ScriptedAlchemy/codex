use std::collections::HashMap;
use std::collections::VecDeque;
use std::path::PathBuf;
use std::sync::Arc;

use codex_core::config::Config;
use codex_core::protocol::AgentMessageDeltaEvent;
use codex_core::protocol::AgentMessageEvent;
use codex_core::protocol::AgentReasoningDeltaEvent;
use codex_core::protocol::AgentReasoningEvent;
use codex_core::protocol::AgentReasoningRawContentDeltaEvent;
use codex_core::protocol::AgentReasoningRawContentEvent;
use codex_core::protocol::ApplyPatchApprovalRequestEvent;
use codex_core::protocol::BackgroundEventEvent;
use codex_core::protocol::ErrorEvent;
use codex_core::protocol::Event;
use codex_core::protocol::EventMsg;
use codex_core::protocol::ExecApprovalRequestEvent;
use codex_core::protocol::ExecCommandBeginEvent;
use codex_core::protocol::ExecCommandEndEvent;
use codex_core::protocol::ExitedReviewModeEvent;
use codex_core::protocol::InputItem;
use codex_core::protocol::InputMessageKind;
use codex_core::protocol::ListCustomPromptsResponseEvent;
use codex_core::protocol::McpListToolsResponseEvent;
use codex_core::protocol::McpToolCallBeginEvent;
use codex_core::protocol::McpToolCallEndEvent;
use codex_core::protocol::Op;
use codex_core::protocol::PatchApplyBeginEvent;
use codex_core::protocol::ReviewRequest;
use codex_core::protocol::StreamErrorEvent;
use codex_core::protocol::TaskCompleteEvent;
use codex_core::protocol::TokenUsage;
use codex_core::protocol::TokenUsageInfo;
use codex_core::protocol::TurnAbortReason;
use codex_core::protocol::TurnDiffEvent;
use codex_core::protocol::UserMessageEvent;
use codex_core::protocol::WebSearchBeginEvent;
use codex_core::protocol::WebSearchEndEvent;
use codex_protocol::mcp_protocol::ConversationId;
use codex_protocol::parse_command::ParsedCommand;
use crossterm::event::KeyCode;
use crossterm::event::KeyEvent;
use crossterm::event::KeyEventKind;
use crossterm::event::KeyModifiers;
use rand::Rng;
use ratatui::buffer::Buffer;
use ratatui::layout::Constraint;
use ratatui::layout::Layout;
use ratatui::layout::Rect;
use ratatui::widgets::Widget;
use ratatui::widgets::WidgetRef;
use tokio::sync::mpsc::UnboundedSender;
use tracing::debug;

use crate::app_event::AppEvent;
use crate::app_event_sender::AppEventSender;
use crate::bottom_pane::BottomPane;
use crate::bottom_pane::BottomPaneParams;
use crate::bottom_pane::CancellationEvent;
use crate::bottom_pane::InputResult;
use crate::bottom_pane::SelectionAction;
use crate::bottom_pane::SelectionItem;
use crate::clipboard_paste::paste_image_to_temp_png;
use crate::get_git_diff::get_git_diff;
use crate::history_cell;
use crate::history_cell::AgentMessageCell;
use crate::history_cell::CommandOutput;
use crate::history_cell::ExecCell;
use crate::history_cell::HistoryCell;
use crate::history_cell::PatchEventType;
use crate::markdown::append_markdown;
use crate::slash_command::SlashCommand;
use crate::tui::FrameRequester;
// streaming internals are provided by crate::streaming and crate::markdown_stream
use crate::user_approval_widget::ApprovalRequest;
mod interrupts;
use self::interrupts::InterruptManager;
mod agent;
use self::agent::spawn_agent;
use self::agent::spawn_agent_from_existing;
use crate::streaming::controller::AppEventHistorySink;
use crate::streaming::controller::StreamController;
use codex_common::approval_presets::ApprovalPreset;
use codex_common::approval_presets::builtin_approval_presets;
use codex_common::model_presets::ModelPreset;
use codex_common::model_presets::builtin_model_presets;
use codex_core::ConversationManager;
use codex_core::protocol::AskForApproval;
use codex_core::protocol::SandboxPolicy;
use codex_core::protocol_config_types::ReasoningEffort as ReasoningEffortConfig;
use codex_file_search::FileMatch;

// Track information about an in-flight exec command.
struct RunningCommand {
    command: Vec<String>,
    parsed_cmd: Vec<ParsedCommand>,
}

/// Common initialization parameters shared by all `ChatWidget` constructors.
pub(crate) struct ChatWidgetInit {
    pub(crate) config: Config,
    pub(crate) frame_requester: FrameRequester,
    pub(crate) app_event_tx: AppEventSender,
    pub(crate) initial_prompt: Option<String>,
    pub(crate) initial_images: Vec<PathBuf>,
    pub(crate) enhanced_keys_supported: bool,
}

pub(crate) struct ChatWidget {
    app_event_tx: AppEventSender,
    codex_op_tx: UnboundedSender<Op>,
    bottom_pane: BottomPane,
    active_exec_cell: Option<ExecCell>,
    config: Config,
    initial_user_message: Option<UserMessage>,
    token_info: Option<TokenUsageInfo>,
    // Stream lifecycle controller
    stream: StreamController,
    running_commands: HashMap<String, RunningCommand>,
    task_complete_pending: bool,
    // Queue of interruptive UI events deferred during an active write cycle
    interrupts: InterruptManager,
    // Accumulates the current reasoning block text to extract a header
    reasoning_buffer: String,
    // Accumulates full reasoning content for transcript-only recording
    full_reasoning_buffer: String,
    conversation_id: Option<ConversationId>,
    frame_requester: FrameRequester,
    // Whether to include the initial welcome banner on session configured
    show_welcome_banner: bool,
    // When resuming an existing session (selected via resume picker), avoid an
    // immediate redraw on SessionConfigured to prevent a gratuitous UI flicker.
    suppress_session_configured_redraw: bool,
    // User messages queued while a turn is in progress
    queued_user_messages: VecDeque<UserMessage>,
<<<<<<< HEAD
=======
    // Pending notification to show when unfocused on next Draw
    pending_notification: Option<Notification>,
    // Simple review mode flag; used to adjust layout and banners.
    is_review_mode: bool,
>>>>>>> 42d335de
}

struct UserMessage {
    text: String,
    image_paths: Vec<PathBuf>,
}

impl From<String> for UserMessage {
    fn from(text: String) -> Self {
        Self {
            text,
            image_paths: Vec::new(),
        }
    }
}

fn create_initial_user_message(text: String, image_paths: Vec<PathBuf>) -> Option<UserMessage> {
    if text.is_empty() && image_paths.is_empty() {
        None
    } else {
        Some(UserMessage { text, image_paths })
    }
}

impl ChatWidget {
    fn flush_answer_stream_with_separator(&mut self) {
        let sink = AppEventHistorySink(self.app_event_tx.clone());
        let _ = self.stream.finalize(true, &sink);
    }
    // --- Small event handlers ---
    fn on_session_configured(&mut self, event: codex_core::protocol::SessionConfiguredEvent) {
        self.bottom_pane
            .set_history_metadata(event.history_log_id, event.history_entry_count);
        self.conversation_id = Some(event.session_id);
        let initial_messages = event.initial_messages.clone();
        if let Some(messages) = initial_messages {
            self.replay_initial_messages(messages);
        }
        self.add_to_history(history_cell::new_session_info(
            &self.config,
            event,
            self.show_welcome_banner,
        ));
        // Ask codex-core to enumerate custom prompts for this session.
        self.submit_op(Op::ListCustomPrompts);
        if let Some(user_message) = self.initial_user_message.take() {
            self.submit_user_message(user_message);
        }
        if !self.suppress_session_configured_redraw {
            self.request_redraw();
        }
    }

    fn on_agent_message(&mut self, message: String) {
        let sink = AppEventHistorySink(self.app_event_tx.clone());
        let finished = self.stream.apply_final_answer(&message, &sink);
        self.handle_if_stream_finished(finished);
        self.request_redraw();
    }

    fn on_agent_message_delta(&mut self, delta: String) {
        self.handle_streaming_delta(delta);
    }

    fn on_agent_reasoning_delta(&mut self, delta: String) {
        // For reasoning deltas, do not stream to history. Accumulate the
        // current reasoning block and extract the first bold element
        // (between **/**) as the chunk header. Show this header as status.
        self.reasoning_buffer.push_str(&delta);

        if let Some(header) = extract_first_bold(&self.reasoning_buffer) {
            // Update the shimmer header to the extracted reasoning chunk header.
            self.bottom_pane.update_status_header(header);
        } else {
            // Fallback while we don't yet have a bold header: leave existing header as-is.
        }
        self.request_redraw();
    }

    fn on_agent_reasoning_final(&mut self) {
        // At the end of a reasoning block, record transcript-only content.
        self.full_reasoning_buffer.push_str(&self.reasoning_buffer);
        if !self.full_reasoning_buffer.is_empty() {
            for cell in history_cell::new_reasoning_summary_block(
                self.full_reasoning_buffer.clone(),
                &self.config,
            ) {
                self.add_boxed_history(cell);
            }
        }
        self.reasoning_buffer.clear();
        self.full_reasoning_buffer.clear();
        self.request_redraw();
    }

    fn on_reasoning_section_break(&mut self) {
        // Start a new reasoning block for header extraction and accumulate transcript.
        self.full_reasoning_buffer.push_str(&self.reasoning_buffer);
        self.full_reasoning_buffer.push_str("\n\n");
        self.reasoning_buffer.clear();
    }

    // Raw reasoning uses the same flow as summarized reasoning

    fn on_task_started(&mut self) {
        self.bottom_pane.clear_ctrl_c_quit_hint();
        self.bottom_pane.set_task_running(true);
        self.stream.reset_headers_for_new_turn();
        self.full_reasoning_buffer.clear();
        self.reasoning_buffer.clear();
        self.request_redraw();
    }

    fn on_task_complete(&mut self) {
        // If a stream is currently active, finalize only that stream to flush any tail
        // without emitting stray headers for other streams.
        if self.stream.is_write_cycle_active() {
            let sink = AppEventHistorySink(self.app_event_tx.clone());
            let _ = self.stream.finalize(true, &sink);
        }
        // Mark task stopped and request redraw now that all content is in history.
        self.bottom_pane.set_task_running(false);
        self.running_commands.clear();
        self.request_redraw();

        // If there is a queued user message, send exactly one now to begin the next turn.
        self.maybe_send_next_queued_input();
    }

    pub(crate) fn set_token_info(&mut self, info: Option<TokenUsageInfo>) {
        self.bottom_pane.set_token_usage(info.clone());
        self.token_info = info;
    }
    /// Finalize any active exec as failed and stop/clear running UI state.
    fn finalize_turn(&mut self) {
        // Ensure any spinner is replaced by a red ✗ and flushed into history.
        self.finalize_active_exec_cell_as_failed();
        // Reset running state and clear streaming buffers.
        self.bottom_pane.set_task_running(false);
        self.running_commands.clear();
        self.stream.clear_all();
    }

    fn on_error(&mut self, message: String) {
        self.finalize_turn();
        self.add_to_history(history_cell::new_error_event(message));
        self.request_redraw();

        // After an error ends the turn, try sending the next queued input.
        self.maybe_send_next_queued_input();
    }

    /// Handle a turn aborted due to user interrupt (Esc).
    /// When there are queued user messages, restore them into the composer
    /// separated by newlines rather than auto‑submitting the next one.
    fn on_interrupted_turn(&mut self, reason: TurnAbortReason) {
        // Finalize, log a gentle prompt, and clear running state.
        self.finalize_turn();

        if reason != TurnAbortReason::ReviewEnded {
            self.add_to_history(history_cell::new_error_event(
                "Conversation interrupted - tell the model what to do differently".to_owned(),
            ));
        }

        // If any messages were queued during the task, restore them into the composer.
        if !self.queued_user_messages.is_empty() {
            let combined = self
                .queued_user_messages
                .iter()
                .map(|m| m.text.clone())
                .collect::<Vec<_>>()
                .join("\n");
            self.bottom_pane.set_composer_text(combined);
            // Clear the queue and update the status indicator list.
            self.queued_user_messages.clear();
            self.refresh_queued_user_messages();
        }

        self.request_redraw();
    }

    fn on_plan_update(&mut self, update: codex_core::plan_tool::UpdatePlanArgs) {
        self.add_to_history(history_cell::new_plan_update(update));
    }

    fn on_exec_approval_request(&mut self, id: String, ev: ExecApprovalRequestEvent) {
        let id2 = id.clone();
        let ev2 = ev.clone();
        self.defer_or_handle(
            |q| q.push_exec_approval(id, ev),
            |s| s.handle_exec_approval_now(id2, ev2),
        );
    }

    fn on_apply_patch_approval_request(&mut self, id: String, ev: ApplyPatchApprovalRequestEvent) {
        let id2 = id.clone();
        let ev2 = ev.clone();
        self.defer_or_handle(
            |q| q.push_apply_patch_approval(id, ev),
            |s| s.handle_apply_patch_approval_now(id2, ev2),
        );
    }

    fn on_exec_command_begin(&mut self, ev: ExecCommandBeginEvent) {
        self.flush_answer_stream_with_separator();
        let ev2 = ev.clone();
        self.defer_or_handle(|q| q.push_exec_begin(ev), |s| s.handle_exec_begin_now(ev2));
    }

    fn on_exec_command_output_delta(
        &mut self,
        _ev: codex_core::protocol::ExecCommandOutputDeltaEvent,
    ) {
        // TODO: Handle streaming exec output if/when implemented
    }

    fn on_patch_apply_begin(&mut self, event: PatchApplyBeginEvent) {
        self.add_to_history(history_cell::new_patch_event(
            PatchEventType::ApplyBegin {
                auto_approved: event.auto_approved,
            },
            event.changes,
            &self.config.cwd,
        ));
    }

    fn on_patch_apply_end(&mut self, event: codex_core::protocol::PatchApplyEndEvent) {
        let ev2 = event.clone();
        self.defer_or_handle(
            |q| q.push_patch_end(event),
            |s| s.handle_patch_apply_end_now(ev2),
        );
    }

    fn on_exec_command_end(&mut self, ev: ExecCommandEndEvent) {
        let ev2 = ev.clone();
        self.defer_or_handle(|q| q.push_exec_end(ev), |s| s.handle_exec_end_now(ev2));
    }

    fn on_mcp_tool_call_begin(&mut self, ev: McpToolCallBeginEvent) {
        let ev2 = ev.clone();
        self.defer_or_handle(|q| q.push_mcp_begin(ev), |s| s.handle_mcp_begin_now(ev2));
    }

    fn on_mcp_tool_call_end(&mut self, ev: McpToolCallEndEvent) {
        let ev2 = ev.clone();
        self.defer_or_handle(|q| q.push_mcp_end(ev), |s| s.handle_mcp_end_now(ev2));
    }

    fn on_web_search_begin(&mut self, _ev: WebSearchBeginEvent) {
        self.flush_answer_stream_with_separator();
    }

    fn on_web_search_end(&mut self, ev: WebSearchEndEvent) {
        self.flush_answer_stream_with_separator();
        self.add_to_history(history_cell::new_web_search_call(format!(
            "Searched: {}",
            ev.query
        )));
    }

    fn on_get_history_entry_response(
        &mut self,
        event: codex_core::protocol::GetHistoryEntryResponseEvent,
    ) {
        let codex_core::protocol::GetHistoryEntryResponseEvent {
            offset,
            log_id,
            entry,
        } = event;
        self.bottom_pane
            .on_history_entry_response(log_id, offset, entry.map(|e| e.text));
    }

    fn on_shutdown_complete(&mut self) {
        self.app_event_tx.send(AppEvent::ExitRequest);
    }

    fn on_turn_diff(&mut self, unified_diff: String) {
        debug!("TurnDiffEvent: {unified_diff}");
    }

    fn on_background_event(&mut self, message: String) {
        debug!("BackgroundEvent: {message}");
    }

    fn on_stream_error(&mut self, message: String) {
        // Show stream errors in the transcript so users see retry/backoff info.
        self.add_to_history(history_cell::new_stream_error_event(message));
        self.request_redraw();
    }
    /// Periodic tick to commit at most one queued line to history with a small delay,
    /// animating the output.
    pub(crate) fn on_commit_tick(&mut self) {
        let sink = AppEventHistorySink(self.app_event_tx.clone());
        let finished = self.stream.on_commit_tick(&sink);
        self.handle_if_stream_finished(finished);
    }
    fn is_write_cycle_active(&self) -> bool {
        self.stream.is_write_cycle_active()
    }

    fn flush_interrupt_queue(&mut self) {
        let mut mgr = std::mem::take(&mut self.interrupts);
        mgr.flush_all(self);
        self.interrupts = mgr;
    }

    #[inline]
    fn defer_or_handle(
        &mut self,
        push: impl FnOnce(&mut InterruptManager),
        handle: impl FnOnce(&mut Self),
    ) {
        // Preserve deterministic FIFO across queued interrupts: once anything
        // is queued due to an active write cycle, continue queueing until the
        // queue is flushed to avoid reordering (e.g., ExecEnd before ExecBegin).
        if self.is_write_cycle_active() || !self.interrupts.is_empty() {
            push(&mut self.interrupts);
        } else {
            handle(self);
        }
    }

    #[inline]
    fn handle_if_stream_finished(&mut self, finished: bool) {
        if finished {
            if self.task_complete_pending {
                self.bottom_pane.set_task_running(false);
                self.task_complete_pending = false;
            }
            // A completed stream indicates non-exec content was just inserted.
            self.flush_interrupt_queue();
        }
    }

    #[inline]
    fn handle_streaming_delta(&mut self, delta: String) {
        // Before streaming agent content, flush any active exec cell group.
        self.flush_active_exec_cell();
        let sink = AppEventHistorySink(self.app_event_tx.clone());
        self.stream.begin(&sink);
        self.stream.push_and_maybe_commit(&delta, &sink);
        self.request_redraw();
    }

    pub(crate) fn handle_exec_end_now(&mut self, ev: ExecCommandEndEvent) {
        let running = self.running_commands.remove(&ev.call_id);
        let (command, parsed) = match running {
            Some(rc) => (rc.command, rc.parsed_cmd),
            None => (vec![ev.call_id.clone()], Vec::new()),
        };

        if self.active_exec_cell.is_none() {
            // This should have been created by handle_exec_begin_now, but in case it wasn't,
            // create it now.
            self.active_exec_cell = Some(history_cell::new_active_exec_command(
                ev.call_id.clone(),
                command,
                parsed,
            ));
        }
        if let Some(cell) = self.active_exec_cell.as_mut() {
            cell.complete_call(
                &ev.call_id,
                CommandOutput {
                    exit_code: ev.exit_code,
                    stdout: ev.stdout.clone(),
                    stderr: ev.stderr.clone(),
                    formatted_output: ev.formatted_output.clone(),
                },
                ev.duration,
            );
            if cell.should_flush() {
                self.flush_active_exec_cell();
            }
        }
    }

    pub(crate) fn handle_patch_apply_end_now(
        &mut self,
        event: codex_core::protocol::PatchApplyEndEvent,
    ) {
        // If the patch was successful, just let the "Edited" block stand.
        // Otherwise, add a failure block.
        if !event.success {
            self.add_to_history(history_cell::new_patch_apply_failure(event.stderr));
        }
    }

    pub(crate) fn handle_exec_approval_now(&mut self, id: String, ev: ExecApprovalRequestEvent) {
        self.flush_answer_stream_with_separator();
        // Emit the proposed command into history (like proposed patches)
        self.add_to_history(history_cell::new_proposed_command(&ev.command));

        let request = ApprovalRequest::Exec {
            id,
            command: ev.command,
            reason: ev.reason,
        };
        self.bottom_pane.push_approval_request(request);
        self.request_redraw();
    }

    pub(crate) fn handle_apply_patch_approval_now(
        &mut self,
        id: String,
        ev: ApplyPatchApprovalRequestEvent,
    ) {
        self.flush_answer_stream_with_separator();
        self.add_to_history(history_cell::new_patch_event(
            PatchEventType::ApprovalRequest,
            ev.changes.clone(),
            &self.config.cwd,
        ));

        let request = ApprovalRequest::ApplyPatch {
            id,
            reason: ev.reason,
            grant_root: ev.grant_root,
        };
        self.bottom_pane.push_approval_request(request);
        self.request_redraw();
    }

    pub(crate) fn handle_exec_begin_now(&mut self, ev: ExecCommandBeginEvent) {
        // Ensure the status indicator is visible while the command runs.
        self.running_commands.insert(
            ev.call_id.clone(),
            RunningCommand {
                command: ev.command.clone(),
                parsed_cmd: ev.parsed_cmd.clone(),
            },
        );
        if let Some(exec) = &self.active_exec_cell {
            if let Some(new_exec) = exec.with_added_call(
                ev.call_id.clone(),
                ev.command.clone(),
                ev.parsed_cmd.clone(),
            ) {
                self.active_exec_cell = Some(new_exec);
            } else {
                // Make a new cell.
                self.flush_active_exec_cell();
                self.active_exec_cell = Some(history_cell::new_active_exec_command(
                    ev.call_id.clone(),
                    ev.command.clone(),
                    ev.parsed_cmd,
                ));
            }
        } else {
            self.active_exec_cell = Some(history_cell::new_active_exec_command(
                ev.call_id.clone(),
                ev.command.clone(),
                ev.parsed_cmd,
            ));
        }

        // Request a redraw so the working header and command list are visible immediately.
        self.request_redraw();
    }

    pub(crate) fn handle_mcp_begin_now(&mut self, ev: McpToolCallBeginEvent) {
        self.flush_answer_stream_with_separator();
        self.add_to_history(history_cell::new_active_mcp_tool_call(ev.invocation));
    }
    pub(crate) fn handle_mcp_end_now(&mut self, ev: McpToolCallEndEvent) {
        self.flush_answer_stream_with_separator();
        self.add_boxed_history(history_cell::new_completed_mcp_tool_call(
            80,
            ev.invocation,
            ev.duration,
            ev.result
                .as_ref()
                .map(|r| !r.is_error.unwrap_or(false))
                .unwrap_or(false),
            ev.result,
        ));
    }

    fn layout_areas(&self, area: Rect) -> [Rect; 2] {
        Layout::vertical([
            Constraint::Max(
                self.active_exec_cell
                    .as_ref()
                    .map_or(0, |c| c.desired_height(area.width) + 1),
            ),
            Constraint::Min(self.bottom_pane.desired_height(area.width)),
        ])
        .areas(area)
    }

    pub(crate) fn new(
        common: ChatWidgetInit,
        conversation_manager: Arc<ConversationManager>,
    ) -> Self {
        let ChatWidgetInit {
            config,
            frame_requester,
            app_event_tx,
            initial_prompt,
            initial_images,
            enhanced_keys_supported,
        } = common;
        let mut rng = rand::rng();
        let placeholder = EXAMPLE_PROMPTS[rng.random_range(0..EXAMPLE_PROMPTS.len())].to_string();
        let codex_op_tx = spawn_agent(config.clone(), app_event_tx.clone(), conversation_manager);

        Self {
            app_event_tx: app_event_tx.clone(),
            frame_requester: frame_requester.clone(),
            codex_op_tx,
            bottom_pane: BottomPane::new(BottomPaneParams {
                frame_requester,
                app_event_tx,
                has_input_focus: true,
                enhanced_keys_supported,
                placeholder_text: placeholder,
                disable_paste_burst: config.disable_paste_burst,
            }),
            active_exec_cell: None,
            config: config.clone(),
            initial_user_message: create_initial_user_message(
                initial_prompt.unwrap_or_default(),
                initial_images,
            ),
            token_info: None,
            stream: StreamController::new(config),
            running_commands: HashMap::new(),
            task_complete_pending: false,
            interrupts: InterruptManager::new(),
            reasoning_buffer: String::new(),
            full_reasoning_buffer: String::new(),
            conversation_id: None,
            queued_user_messages: VecDeque::new(),
            show_welcome_banner: true,
            suppress_session_configured_redraw: false,
<<<<<<< HEAD
=======
            pending_notification: None,
            is_review_mode: false,
>>>>>>> 42d335de
        }
    }

    /// Create a ChatWidget attached to an existing conversation (e.g., a fork).
    pub(crate) fn new_from_existing(
        common: ChatWidgetInit,
        conversation: std::sync::Arc<codex_core::CodexConversation>,
        session_configured: codex_core::protocol::SessionConfiguredEvent,
    ) -> Self {
        let ChatWidgetInit {
            config,
            frame_requester,
            app_event_tx,
            initial_prompt,
            initial_images,
            enhanced_keys_supported,
        } = common;
        let mut rng = rand::rng();
        let placeholder = EXAMPLE_PROMPTS[rng.random_range(0..EXAMPLE_PROMPTS.len())].to_string();

        let codex_op_tx =
            spawn_agent_from_existing(conversation, session_configured, app_event_tx.clone());

        Self {
            app_event_tx: app_event_tx.clone(),
            frame_requester: frame_requester.clone(),
            codex_op_tx,
            bottom_pane: BottomPane::new(BottomPaneParams {
                frame_requester,
                app_event_tx,
                has_input_focus: true,
                enhanced_keys_supported,
                placeholder_text: placeholder,
                disable_paste_burst: config.disable_paste_burst,
            }),
            active_exec_cell: None,
            config: config.clone(),
            initial_user_message: create_initial_user_message(
                initial_prompt.unwrap_or_default(),
                initial_images,
            ),
            token_info: None,
            stream: StreamController::new(config),
            running_commands: HashMap::new(),
            task_complete_pending: false,
            interrupts: InterruptManager::new(),
            reasoning_buffer: String::new(),
            full_reasoning_buffer: String::new(),
            conversation_id: None,
            queued_user_messages: VecDeque::new(),
            show_welcome_banner: false,
            suppress_session_configured_redraw: true,
<<<<<<< HEAD
=======
            pending_notification: None,
            is_review_mode: false,
>>>>>>> 42d335de
        }
    }

    pub fn desired_height(&self, width: u16) -> u16 {
        self.bottom_pane.desired_height(width)
            + self
                .active_exec_cell
                .as_ref()
                .map_or(0, |c| c.desired_height(width) + 1)
    }

    pub(crate) fn handle_key_event(&mut self, key_event: KeyEvent) {
        match key_event {
            KeyEvent {
                code: KeyCode::Char('c'),
                modifiers: crossterm::event::KeyModifiers::CONTROL,
                kind: KeyEventKind::Press,
                ..
            } => {
                self.on_ctrl_c();
                return;
            }
            KeyEvent {
                code: KeyCode::Char('v'),
                modifiers: KeyModifiers::CONTROL,
                kind: KeyEventKind::Press,
                ..
            } => {
                if let Ok((path, info)) = paste_image_to_temp_png() {
                    self.attach_image(path, info.width, info.height, info.encoded_format.label());
                }
                return;
            }
            other if other.kind == KeyEventKind::Press => {
                self.bottom_pane.clear_ctrl_c_quit_hint();
            }
            _ => {}
        }

        match key_event {
            KeyEvent {
                code: KeyCode::Up,
                modifiers: KeyModifiers::ALT,
                kind: KeyEventKind::Press,
                ..
            } if !self.queued_user_messages.is_empty() => {
                // Prefer the most recently queued item.
                if let Some(user_message) = self.queued_user_messages.pop_back() {
                    self.bottom_pane.set_composer_text(user_message.text);
                    self.refresh_queued_user_messages();
                    self.request_redraw();
                }
            }
            _ => {
                match self.bottom_pane.handle_key_event(key_event) {
                    InputResult::Submitted(text) => {
                        // If a task is running, queue the user input to be sent after the turn completes.
                        let user_message = UserMessage {
                            text,
                            image_paths: self.bottom_pane.take_recent_submission_images(),
                        };
                        if self.bottom_pane.is_task_running() {
                            self.queued_user_messages.push_back(user_message);
                            self.refresh_queued_user_messages();
                        } else {
                            self.submit_user_message(user_message);
                        }
                    }
                    InputResult::Command(cmd) => {
                        self.dispatch_command(cmd);
                    }
                    InputResult::None => {}
                }
            }
        }
    }

    pub(crate) fn attach_image(
        &mut self,
        path: PathBuf,
        width: u32,
        height: u32,
        format_label: &str,
    ) {
        tracing::info!(
            "attach_image path={path:?} width={width} height={height} format={format_label}",
        );
        self.bottom_pane
            .attach_image(path, width, height, format_label);
        self.request_redraw();
    }

    fn dispatch_command(&mut self, cmd: SlashCommand) {
        if !cmd.available_during_task() && self.bottom_pane.is_task_running() {
            let message = format!(
                "'/{}' is disabled while a task is in progress.",
                cmd.command()
            );
            self.add_to_history(history_cell::new_error_event(message));
            self.request_redraw();
            return;
        }
        match cmd {
            SlashCommand::New => {
                self.app_event_tx.send(AppEvent::NewSession);
            }
            SlashCommand::Init => {
                const INIT_PROMPT: &str = include_str!("../prompt_for_init_command.md");
                self.submit_text_message(INIT_PROMPT.to_string());
            }
            SlashCommand::Compact => {
                self.clear_token_usage();
                self.app_event_tx.send(AppEvent::CodexOp(Op::Compact));
            }
            SlashCommand::Review => {
                // Simplified flow: directly send a review op for current changes.
                self.submit_op(Op::Review {
                    review_request: ReviewRequest {
                        prompt: "review current changes".to_string(),
                        user_facing_hint: "current changes".to_string(),
                    },
                });
            }
            SlashCommand::Model => {
                self.open_model_popup();
            }
            SlashCommand::Approvals => {
                self.open_approvals_popup();
            }
            SlashCommand::Quit => {
                self.app_event_tx.send(AppEvent::ExitRequest);
            }
            SlashCommand::Logout => {
                if let Err(e) = codex_core::auth::logout(&self.config.codex_home) {
                    tracing::error!("failed to logout: {e}");
                }
                self.app_event_tx.send(AppEvent::ExitRequest);
            }
            SlashCommand::Diff => {
                self.add_diff_in_progress();
                let tx = self.app_event_tx.clone();
                tokio::spawn(async move {
                    let text = match get_git_diff().await {
                        Ok((is_git_repo, diff_text)) => {
                            if is_git_repo {
                                diff_text
                            } else {
                                "`/diff` — _not inside a git repository_".to_string()
                            }
                        }
                        Err(e) => format!("Failed to compute diff: {e}"),
                    };
                    tx.send(AppEvent::DiffResult(text));
                });
            }
            SlashCommand::Mention => {
                self.insert_str("@");
            }
            SlashCommand::Status => {
                self.add_status_output();
            }
            SlashCommand::Mcp => {
                self.add_mcp_output();
            }
            #[cfg(debug_assertions)]
            SlashCommand::TestApproval => {
                use codex_core::protocol::EventMsg;
                use std::collections::HashMap;

                use codex_core::protocol::ApplyPatchApprovalRequestEvent;
                use codex_core::protocol::FileChange;

                self.app_event_tx.send(AppEvent::CodexEvent(Event {
                    id: "1".to_string(),
                    // msg: EventMsg::ExecApprovalRequest(ExecApprovalRequestEvent {
                    //     call_id: "1".to_string(),
                    //     command: vec!["git".into(), "apply".into()],
                    //     cwd: self.config.cwd.clone(),
                    //     reason: Some("test".to_string()),
                    // }),
                    msg: EventMsg::ApplyPatchApprovalRequest(ApplyPatchApprovalRequestEvent {
                        call_id: "1".to_string(),
                        changes: HashMap::from([
                            (
                                PathBuf::from("/tmp/test.txt"),
                                FileChange::Add {
                                    content: "test".to_string(),
                                },
                            ),
                            (
                                PathBuf::from("/tmp/test2.txt"),
                                FileChange::Update {
                                    unified_diff: "+test\n-test2".to_string(),
                                    move_path: None,
                                },
                            ),
                        ]),
                        reason: None,
                        grant_root: Some(PathBuf::from("/tmp")),
                    }),
                }));
            }
        }
    }

    pub(crate) fn handle_paste(&mut self, text: String) {
        self.bottom_pane.handle_paste(text);
    }

    // Returns true if caller should skip rendering this frame (a future frame is scheduled).
    pub(crate) fn handle_paste_burst_tick(&mut self, frame_requester: FrameRequester) -> bool {
        if self.bottom_pane.flush_paste_burst_if_due() {
            // A paste just flushed; request an immediate redraw and skip this frame.
            self.request_redraw();
            true
        } else if self.bottom_pane.is_in_paste_burst() {
            // While capturing a burst, schedule a follow-up tick and skip this frame
            // to avoid redundant renders between ticks.
            frame_requester.schedule_frame_in(
                crate::bottom_pane::ChatComposer::recommended_paste_flush_delay(),
            );
            true
        } else {
            false
        }
    }

    fn flush_active_exec_cell(&mut self) {
        if let Some(active) = self.active_exec_cell.take() {
            self.app_event_tx
                .send(AppEvent::InsertHistoryCell(Box::new(active)));
        }
    }

    fn add_to_history(&mut self, cell: impl HistoryCell + 'static) {
        self.add_boxed_history(Box::new(cell));
    }

    fn add_boxed_history(&mut self, cell: Box<dyn HistoryCell>) {
        if !cell.display_lines(u16::MAX).is_empty() {
            // Only break exec grouping if the cell renders visible lines.
            self.flush_active_exec_cell();
        }
        self.app_event_tx.send(AppEvent::InsertHistoryCell(cell));
    }

    fn submit_user_message(&mut self, user_message: UserMessage) {
        let UserMessage { text, image_paths } = user_message;
        let mut items: Vec<InputItem> = Vec::new();

        if !text.is_empty() {
            items.push(InputItem::Text { text: text.clone() });
        }

        for path in image_paths {
            items.push(InputItem::LocalImage { path });
        }

        if items.is_empty() {
            return;
        }

        self.codex_op_tx
            .send(Op::UserInput { items })
            .unwrap_or_else(|e| {
                tracing::error!("failed to send message: {e}");
            });

        // Persist the text to cross-session message history.
        if !text.is_empty() {
            self.codex_op_tx
                .send(Op::AddToHistory { text: text.clone() })
                .unwrap_or_else(|e| {
                    tracing::error!("failed to send AddHistory op: {e}");
                });
        }

        // Only show the text portion in conversation history.
        if !text.is_empty() {
            self.add_to_history(history_cell::new_user_prompt(text));
        }
    }

    /// Replay a subset of initial events into the UI to seed the transcript when
    /// resuming an existing session. This approximates the live event flow and
    /// is intentionally conservative: only safe-to-replay items are rendered to
    /// avoid triggering side effects. Event ids are passed as `None` to
    /// distinguish replayed events from live ones.
    fn replay_initial_messages(&mut self, events: Vec<EventMsg>) {
        for msg in events {
            if matches!(msg, EventMsg::SessionConfigured(_)) {
                continue;
            }
            // `id: None` indicates a synthetic/fake id coming from replay.
            self.dispatch_event_msg(None, msg, true);
        }
    }

    pub(crate) fn handle_codex_event(&mut self, event: Event) {
        let Event { id, msg } = event;
        self.dispatch_event_msg(Some(id), msg, false);
    }

    /// Dispatch a protocol `EventMsg` to the appropriate handler.
    ///
    /// `id` is `Some` for live events and `None` for replayed events from
    /// `replay_initial_messages()`. Callers should treat `None` as a "fake" id
    /// that must not be used to correlate follow-up actions.
    fn dispatch_event_msg(&mut self, id: Option<String>, msg: EventMsg, from_replay: bool) {
        match msg {
            EventMsg::AgentMessageDelta(_)
            | EventMsg::AgentReasoningDelta(_)
            | EventMsg::ExecCommandOutputDelta(_) => {}
            _ => {
                tracing::trace!("handle_codex_event: {:?}", msg);
            }
        }

        match msg {
            EventMsg::SessionConfigured(e) => self.on_session_configured(e),
            EventMsg::AgentMessage(AgentMessageEvent { message }) => self.on_agent_message(message),
            EventMsg::AgentMessageDelta(AgentMessageDeltaEvent { delta }) => {
                self.on_agent_message_delta(delta)
            }
            EventMsg::AgentReasoningDelta(AgentReasoningDeltaEvent { delta })
            | EventMsg::AgentReasoningRawContentDelta(AgentReasoningRawContentDeltaEvent {
                delta,
            }) => self.on_agent_reasoning_delta(delta),
            EventMsg::AgentReasoning(AgentReasoningEvent { .. })
            | EventMsg::AgentReasoningRawContent(AgentReasoningRawContentEvent { .. }) => {
                self.on_agent_reasoning_final()
            }
            EventMsg::AgentReasoningSectionBreak(_) => self.on_reasoning_section_break(),
            EventMsg::TaskStarted(_) => self.on_task_started(),
            EventMsg::TaskComplete(TaskCompleteEvent { .. }) => self.on_task_complete(),
            EventMsg::TokenCount(ev) => self.set_token_info(ev.info),
            EventMsg::Error(ErrorEvent { message }) => self.on_error(message),
            EventMsg::TurnAborted(ev) => match ev.reason {
                TurnAbortReason::Interrupted => {
                    self.on_interrupted_turn(ev.reason);
                }
                TurnAbortReason::Replaced => {
                    self.on_error("Turn aborted: replaced by a new task".to_owned())
                }
                TurnAbortReason::ReviewEnded => {
                    self.on_interrupted_turn(ev.reason);
                }
            },
            EventMsg::PlanUpdate(update) => self.on_plan_update(update),
            EventMsg::ExecApprovalRequest(ev) => {
                // For replayed events, synthesize an empty id (these should not occur).
                self.on_exec_approval_request(id.unwrap_or_default(), ev)
            }
            EventMsg::ApplyPatchApprovalRequest(ev) => {
                self.on_apply_patch_approval_request(id.unwrap_or_default(), ev)
            }
            EventMsg::ExecCommandBegin(ev) => self.on_exec_command_begin(ev),
            EventMsg::ExecCommandOutputDelta(delta) => self.on_exec_command_output_delta(delta),
            EventMsg::PatchApplyBegin(ev) => self.on_patch_apply_begin(ev),
            EventMsg::PatchApplyEnd(ev) => self.on_patch_apply_end(ev),
            EventMsg::ExecCommandEnd(ev) => self.on_exec_command_end(ev),
            EventMsg::McpToolCallBegin(ev) => self.on_mcp_tool_call_begin(ev),
            EventMsg::McpToolCallEnd(ev) => self.on_mcp_tool_call_end(ev),
            EventMsg::WebSearchBegin(ev) => self.on_web_search_begin(ev),
            EventMsg::WebSearchEnd(ev) => self.on_web_search_end(ev),
            EventMsg::GetHistoryEntryResponse(ev) => self.on_get_history_entry_response(ev),
            EventMsg::McpListToolsResponse(ev) => self.on_list_mcp_tools(ev),
            EventMsg::ListCustomPromptsResponse(ev) => self.on_list_custom_prompts(ev),
            EventMsg::ShutdownComplete => self.on_shutdown_complete(),
            EventMsg::TurnDiff(TurnDiffEvent { unified_diff }) => self.on_turn_diff(unified_diff),
            EventMsg::BackgroundEvent(BackgroundEventEvent { message }) => {
                self.on_background_event(message)
            }
            EventMsg::StreamError(StreamErrorEvent { message }) => self.on_stream_error(message),
            EventMsg::UserMessage(ev) => {
                if from_replay {
                    self.on_user_message_event(ev);
                }
            }
            EventMsg::ConversationPath(ev) => {
                self.app_event_tx
                    .send(crate::app_event::AppEvent::ConversationHistory(ev));
            }
            EventMsg::EnteredReviewMode(review_request) => {
                self.on_entered_review_mode(review_request)
            }
            EventMsg::ExitedReviewMode(review) => self.on_exited_review_mode(review),
        }
    }

    fn on_entered_review_mode(&mut self, review: ReviewRequest) {
        // Enter review mode and emit a concise banner
        self.is_review_mode = true;
        let banner = format!(">> Code review started: {} <<", review.user_facing_hint);
        self.add_to_history(history_cell::new_review_status_line(banner));
        self.request_redraw();
    }

    fn on_exited_review_mode(&mut self, review: ExitedReviewModeEvent) {
        // Leave review mode; if output is present, flush pending stream + show results.
        if let Some(output) = review.review_output {
            self.flush_answer_stream_with_separator();
            self.flush_interrupt_queue();
            self.flush_active_exec_cell();

            if output.findings.is_empty() {
                let explanation = output.overall_explanation.trim().to_string();
                if explanation.is_empty() {
                    tracing::error!("Reviewer failed to output a response.");
                    self.add_to_history(history_cell::new_error_event(
                        "Reviewer failed to output a response.".to_owned(),
                    ));
                } else {
                    // Show explanation when there are no structured findings.
                    let mut rendered: Vec<ratatui::text::Line<'static>> = vec!["".into()];
                    append_markdown(&explanation, &mut rendered, &self.config);
                    let body_cell = AgentMessageCell::new(rendered, false);
                    self.app_event_tx
                        .send(AppEvent::InsertHistoryCell(Box::new(body_cell)));
                }
            } else {
                let message_text =
                    codex_core::review_format::format_review_findings_block(&output.findings, None);
                let mut message_lines: Vec<ratatui::text::Line<'static>> = Vec::new();
                append_markdown(&message_text, &mut message_lines, &self.config);
                let body_cell = AgentMessageCell::new(message_lines, true);
                self.app_event_tx
                    .send(AppEvent::InsertHistoryCell(Box::new(body_cell)));
            }
        }

        self.is_review_mode = false;
        // Append a finishing banner at the end of this turn.
        self.add_to_history(history_cell::new_review_status_line(
            "<< Code review finished >>".to_string(),
        ));
        self.request_redraw();
    }

    fn on_user_message_event(&mut self, event: UserMessageEvent) {
        match event.kind {
            Some(InputMessageKind::EnvironmentContext)
            | Some(InputMessageKind::UserInstructions) => {
                // Skip XML‑wrapped context blocks in the transcript.
            }
            Some(InputMessageKind::Plain) | None => {
                let message = event.message.trim();
                if !message.is_empty() {
                    self.add_to_history(history_cell::new_user_prompt(message.to_string()));
                }
            }
        }
    }

    fn request_redraw(&mut self) {
        self.frame_requester.schedule_frame();
    }

    /// Mark the active exec cell as failed (✗) and flush it into history.
    fn finalize_active_exec_cell_as_failed(&mut self) {
        if let Some(cell) = self.active_exec_cell.take() {
            let cell = cell.into_failed();
            // Insert finalized exec into history and keep grouping consistent.
            self.add_to_history(cell);
        }
    }

    // If idle and there are queued inputs, submit exactly one to start the next turn.
    fn maybe_send_next_queued_input(&mut self) {
        if self.bottom_pane.is_task_running() {
            return;
        }
        if let Some(user_message) = self.queued_user_messages.pop_front() {
            self.submit_user_message(user_message);
        }
        // Update the list to reflect the remaining queued messages (if any).
        self.refresh_queued_user_messages();
    }

    /// Rebuild and update the queued user messages from the current queue.
    fn refresh_queued_user_messages(&mut self) {
        let messages: Vec<String> = self
            .queued_user_messages
            .iter()
            .map(|m| m.text.clone())
            .collect();
        self.bottom_pane.set_queued_user_messages(messages);
    }

    pub(crate) fn add_diff_in_progress(&mut self) {
        self.request_redraw();
    }

    pub(crate) fn on_diff_complete(&mut self) {
        self.request_redraw();
    }

    pub(crate) fn add_status_output(&mut self) {
        let default_usage;
        let usage_ref = if let Some(ti) = &self.token_info {
            &ti.total_token_usage
        } else {
            default_usage = TokenUsage::default();
            &default_usage
        };
        self.add_to_history(history_cell::new_status_output(
            &self.config,
            usage_ref,
            &self.conversation_id,
        ));
    }

    /// Open a popup to choose the model preset (model + reasoning effort).
    pub(crate) fn open_model_popup(&mut self) {
        let current_model = self.config.model.clone();
        let current_effort = self.config.model_reasoning_effort;
        let presets: &[ModelPreset] = builtin_model_presets();

        let mut items: Vec<SelectionItem> = Vec::new();
        for preset in presets.iter() {
            let name = preset.label.to_string();
            let description = Some(preset.description.to_string());
            let is_current = preset.model == current_model && preset.effort == current_effort;
            let model_slug = preset.model.to_string();
            let effort = preset.effort;
            let current_model = current_model.clone();
            let actions: Vec<SelectionAction> = vec![Box::new(move |tx| {
                tx.send(AppEvent::CodexOp(Op::OverrideTurnContext {
                    cwd: None,
                    approval_policy: None,
                    sandbox_policy: None,
                    model: Some(model_slug.clone()),
                    effort: Some(effort),
                    summary: None,
                }));
                tx.send(AppEvent::UpdateModel(model_slug.clone()));
                tx.send(AppEvent::UpdateReasoningEffort(effort));
                tracing::info!(
                    "New model: {}, New effort: {}, Current model: {}, Current effort: {}",
                    model_slug.clone(),
                    effort
                        .map(|effort| effort.to_string())
                        .unwrap_or_else(|| "none".to_string()),
                    current_model,
                    current_effort
                        .map(|effort| effort.to_string())
                        .unwrap_or_else(|| "none".to_string())
                );
            })];
            items.push(SelectionItem {
                name,
                description,
                is_current,
                actions,
            });
        }

        self.bottom_pane.show_selection_view(
            "Select model and reasoning level".to_string(),
            Some("Switch between OpenAI models for this and future Codex CLI session".to_string()),
            Some("Press Enter to confirm, Esc to go back, Ctrl+S to save".to_string()),
            items,
        );
    }

    /// Open a popup to choose the approvals mode (ask for approval policy + sandbox policy).
    pub(crate) fn open_approvals_popup(&mut self) {
        let current_approval = self.config.approval_policy;
        let current_sandbox = self.config.sandbox_policy.clone();
        let mut items: Vec<SelectionItem> = Vec::new();
        let presets: Vec<ApprovalPreset> = builtin_approval_presets();
        for preset in presets.into_iter() {
            let is_current =
                current_approval == preset.approval && current_sandbox == preset.sandbox;
            let approval = preset.approval;
            let sandbox = preset.sandbox.clone();
            let name = preset.label.to_string();
            let description = Some(preset.description.to_string());
            let actions: Vec<SelectionAction> = vec![Box::new(move |tx| {
                tx.send(AppEvent::CodexOp(Op::OverrideTurnContext {
                    cwd: None,
                    approval_policy: Some(approval),
                    sandbox_policy: Some(sandbox.clone()),
                    model: None,
                    effort: None,
                    summary: None,
                }));
                tx.send(AppEvent::UpdateAskForApprovalPolicy(approval));
                tx.send(AppEvent::UpdateSandboxPolicy(sandbox.clone()));
            })];
            items.push(SelectionItem {
                name,
                description,
                is_current,
                actions,
            });
        }

        self.bottom_pane.show_selection_view(
            "Select Approval Mode".to_string(),
            None,
            Some("Press Enter to confirm or Esc to go back".to_string()),
            items,
        );
    }

    /// Set the approval policy in the widget's config copy.
    pub(crate) fn set_approval_policy(&mut self, policy: AskForApproval) {
        self.config.approval_policy = policy;
    }

    /// Set the sandbox policy in the widget's config copy.
    pub(crate) fn set_sandbox_policy(&mut self, policy: SandboxPolicy) {
        self.config.sandbox_policy = policy;
    }

    /// Set the reasoning effort in the widget's config copy.
    pub(crate) fn set_reasoning_effort(&mut self, effort: Option<ReasoningEffortConfig>) {
        self.config.model_reasoning_effort = effort;
    }

    /// Set the model in the widget's config copy.
    pub(crate) fn set_model(&mut self, model: String) {
        self.config.model = model;
    }

    pub(crate) fn add_info_message(&mut self, message: String, hint: Option<String>) {
        self.add_to_history(history_cell::new_info_event(message, hint));
        self.request_redraw();
    }

    pub(crate) fn add_error_message(&mut self, message: String) {
        self.add_to_history(history_cell::new_error_event(message));
        self.request_redraw();
    }

    pub(crate) fn add_mcp_output(&mut self) {
        if self.config.mcp_servers.is_empty() {
            self.add_to_history(history_cell::empty_mcp_output());
        } else {
            self.submit_op(Op::ListMcpTools);
        }
    }

    /// Forward file-search results to the bottom pane.
    pub(crate) fn apply_file_search_result(&mut self, query: String, matches: Vec<FileMatch>) {
        self.bottom_pane.on_file_search_result(query, matches);
    }

    /// Handle Ctrl-C key press.
    fn on_ctrl_c(&mut self) {
        if self.bottom_pane.on_ctrl_c() == CancellationEvent::Handled {
            return;
        }

        if self.bottom_pane.is_task_running() {
            self.bottom_pane.show_ctrl_c_quit_hint();
            self.submit_op(Op::Interrupt);
            return;
        }

        self.submit_op(Op::Shutdown);
    }

    pub(crate) fn composer_is_empty(&self) -> bool {
        self.bottom_pane.composer_is_empty()
    }

    /// True when the UI is in the regular composer state with no running task,
    /// no modal overlay (e.g. approvals or status indicator), and no composer popups.
    /// In this state Esc-Esc backtracking is enabled.
    pub(crate) fn is_normal_backtrack_mode(&self) -> bool {
        self.bottom_pane.is_normal_backtrack_mode()
    }

    pub(crate) fn insert_str(&mut self, text: &str) {
        self.bottom_pane.insert_str(text);
    }

    /// Replace the composer content with the provided text and reset cursor.
    pub(crate) fn set_composer_text(&mut self, text: String) {
        self.bottom_pane.set_composer_text(text);
    }

    pub(crate) fn show_esc_backtrack_hint(&mut self) {
        self.bottom_pane.show_esc_backtrack_hint();
    }

    pub(crate) fn clear_esc_backtrack_hint(&mut self) {
        self.bottom_pane.clear_esc_backtrack_hint();
    }
    /// Forward an `Op` directly to codex.
    pub(crate) fn submit_op(&self, op: Op) {
        // Record outbound operation for session replay fidelity.
        crate::session_log::log_outbound_op(&op);
        if let Err(e) = self.codex_op_tx.send(op) {
            tracing::error!("failed to submit op: {e}");
        }
    }

    fn on_list_mcp_tools(&mut self, ev: McpListToolsResponseEvent) {
        self.add_to_history(history_cell::new_mcp_tools_output(&self.config, ev.tools));
    }

    fn on_list_custom_prompts(&mut self, ev: ListCustomPromptsResponseEvent) {
        let len = ev.custom_prompts.len();
        debug!("received {len} custom prompts");
        // Forward to bottom pane so the slash popup can show them now.
        self.bottom_pane.set_custom_prompts(ev.custom_prompts);
    }

    /// Programmatically submit a user text message as if typed in the
    /// composer. The text will be added to conversation history and sent to
    /// the agent.
    pub(crate) fn submit_text_message(&mut self, text: String) {
        if text.is_empty() {
            return;
        }
        self.submit_user_message(text.into());
    }

    pub(crate) fn token_usage(&self) -> TokenUsage {
        self.token_info
            .as_ref()
            .map(|ti| ti.total_token_usage.clone())
            .unwrap_or_default()
    }

    pub(crate) fn conversation_id(&self) -> Option<ConversationId> {
        self.conversation_id
    }

    /// Return a reference to the widget's current config (includes any
    /// runtime overrides applied via TUI, e.g., model or approval policy).
    pub(crate) fn config_ref(&self) -> &Config {
        &self.config
    }

    pub(crate) fn clear_token_usage(&mut self) {
        self.token_info = None;
        self.bottom_pane.set_token_usage(None);
    }

    pub fn cursor_pos(&self, area: Rect) -> Option<(u16, u16)> {
        let [_, bottom_pane_area] = self.layout_areas(area);
        self.bottom_pane.cursor_pos(bottom_pane_area)
    }
}

impl WidgetRef for &ChatWidget {
    fn render_ref(&self, area: Rect, buf: &mut Buffer) {
        let [active_cell_area, bottom_pane_area] = self.layout_areas(area);
        (&self.bottom_pane).render(bottom_pane_area, buf);
        if !active_cell_area.is_empty()
            && let Some(cell) = &self.active_exec_cell
        {
            let mut active_cell_area = active_cell_area;
            active_cell_area.y = active_cell_area.y.saturating_add(1);
            active_cell_area.height -= 1;
            cell.render_ref(active_cell_area, buf);
        }
    }
}

const EXAMPLE_PROMPTS: [&str; 6] = [
    "Explain this codebase",
    "Summarize recent commits",
    "Implement {feature}",
    "Find and fix a bug in @filename",
    "Write tests for @filename",
    "Improve documentation in @filename",
];

// Extract the first bold (Markdown) element in the form **...** from `s`.
// Returns the inner text if found; otherwise `None`.
fn extract_first_bold(s: &str) -> Option<String> {
    let bytes = s.as_bytes();
    let mut i = 0usize;
    while i + 1 < bytes.len() {
        if bytes[i] == b'*' && bytes[i + 1] == b'*' {
            let start = i + 2;
            let mut j = start;
            while j + 1 < bytes.len() {
                if bytes[j] == b'*' && bytes[j + 1] == b'*' {
                    // Found closing **
                    let inner = &s[start..j];
                    let trimmed = inner.trim();
                    if !trimmed.is_empty() {
                        return Some(trimmed.to_string());
                    } else {
                        return None;
                    }
                }
                j += 1;
            }
            // No closing; stop searching (wait for more deltas)
            return None;
        }
        i += 1;
    }
    None
}

#[cfg(test)]
pub(crate) mod tests;<|MERGE_RESOLUTION|>--- conflicted
+++ resolved
@@ -39,6 +39,7 @@
 use codex_core::protocol::WebSearchEndEvent;
 use codex_protocol::mcp_protocol::ConversationId;
 use codex_protocol::parse_command::ParsedCommand;
+use mcp_types::Notification;
 use crossterm::event::KeyCode;
 use crossterm::event::KeyEvent;
 use crossterm::event::KeyEventKind;
@@ -134,13 +135,10 @@
     suppress_session_configured_redraw: bool,
     // User messages queued while a turn is in progress
     queued_user_messages: VecDeque<UserMessage>,
-<<<<<<< HEAD
-=======
     // Pending notification to show when unfocused on next Draw
     pending_notification: Option<Notification>,
     // Simple review mode flag; used to adjust layout and banners.
     is_review_mode: bool,
->>>>>>> 42d335de
 }
 
 struct UserMessage {
@@ -679,11 +677,8 @@
             queued_user_messages: VecDeque::new(),
             show_welcome_banner: true,
             suppress_session_configured_redraw: false,
-<<<<<<< HEAD
-=======
             pending_notification: None,
             is_review_mode: false,
->>>>>>> 42d335de
         }
     }
 
@@ -736,11 +731,8 @@
             queued_user_messages: VecDeque::new(),
             show_welcome_banner: false,
             suppress_session_configured_redraw: true,
-<<<<<<< HEAD
-=======
             pending_notification: None,
             is_review_mode: false,
->>>>>>> 42d335de
         }
     }
 
