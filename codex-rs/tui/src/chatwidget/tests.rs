use super::*;
use crate::app_event::AppEvent;
use crate::app_event::ReviewBranchMode;
use crate::app_event_sender::AppEventSender;
use crate::pr_checks::PrChecksOutcome;
use codex_core::AuthManager;
use codex_core::CodexAuth;
use codex_core::config::Config;
use codex_core::config::ConfigOverrides;
use codex_core::config::ConfigToml;
use codex_core::plan_tool::PlanItemArg;
use codex_core::plan_tool::StepStatus;
use codex_core::plan_tool::UpdatePlanArgs;
use codex_core::protocol::AgentMessageDeltaEvent;
use codex_core::protocol::AgentMessageEvent;
use codex_core::protocol::AgentReasoningDeltaEvent;
use codex_core::protocol::AgentReasoningEvent;
use codex_core::protocol::ApplyPatchApprovalRequestEvent;
use codex_core::protocol::BackgroundEventEvent;
use codex_core::protocol::Event;
use codex_core::protocol::EventMsg;
use codex_core::protocol::ExecApprovalRequestEvent;
use codex_core::protocol::ExecCommandBeginEvent;
use codex_core::protocol::ExecCommandEndEvent;
use codex_core::protocol::ExitedReviewModeEvent;
use codex_core::protocol::FileChange;
use codex_core::protocol::InputItem;
use codex_core::protocol::InputMessageKind;
use codex_core::protocol::Op;
use codex_core::protocol::PatchApplyBeginEvent;
use codex_core::protocol::PatchApplyEndEvent;
use codex_core::protocol::ReviewCodeLocation;
use codex_core::protocol::ReviewFinding;
use codex_core::protocol::ReviewLineRange;
use codex_core::protocol::ReviewOutputEvent;
use codex_core::protocol::ReviewRequest;
use codex_core::protocol::StreamErrorEvent;
use codex_core::protocol::TaskCompleteEvent;
use codex_core::protocol::TaskStartedEvent;
use codex_protocol::mcp_protocol::ConversationId;
use crossterm::event::KeyCode;
use crossterm::event::KeyEvent;
use crossterm::event::KeyModifiers;
use insta::assert_snapshot;
use pretty_assertions::assert_eq;
use std::fs::File;
use std::io::BufRead;
use std::io::BufReader;
use std::path::PathBuf;
use tempfile::NamedTempFile;
use tokio::sync::mpsc::unbounded_channel;

fn test_config() -> Config {
    // Use base defaults to avoid depending on host state.
    Config::load_from_base_config_with_overrides(
        ConfigToml::default(),
        ConfigOverrides::default(),
        std::env::temp_dir(),
    )
    .expect("config")
}

// Backward-compat shim for older session logs that predate the
// `formatted_output` field on ExecCommandEnd events.
fn upgrade_event_payload_for_tests(mut payload: serde_json::Value) -> serde_json::Value {
    if let Some(obj) = payload.as_object_mut()
        && let Some(msg) = obj.get_mut("msg")
        && let Some(m) = msg.as_object_mut()
    {
        let ty = m.get("type").and_then(|v| v.as_str()).unwrap_or("");
        if ty == "exec_command_end" && !m.contains_key("formatted_output") {
            let stdout = m.get("stdout").and_then(|v| v.as_str()).unwrap_or("");
            let stderr = m.get("stderr").and_then(|v| v.as_str()).unwrap_or("");
            let formatted = if stderr.is_empty() {
                stdout.to_string()
            } else {
                format!("{stdout}{stderr}")
            };
            m.insert(
                "formatted_output".to_string(),
                serde_json::Value::String(formatted),
            );
        }
    }
    payload
}

#[test]
fn final_answer_without_newline_is_flushed_immediately() {
    let (mut chat, mut rx, _op_rx) = make_chatwidget_manual();

    // Set up a VT100 test terminal to capture ANSI visual output
    let width: u16 = 80;
    // Increased height to keep the initial banner/help lines in view even if
    // the session renders an extra header line or minor layout changes occur.
    let height: u16 = 2500;
    let viewport = Rect::new(0, height - 1, width, 1);
    let backend = ratatui::backend::TestBackend::new(width, height);
    let mut terminal = crate::custom_terminal::Terminal::with_options(backend)
        .expect("failed to construct terminal");
    terminal.set_viewport_area(viewport);

    // Simulate a streaming answer without any newline characters.
    chat.handle_codex_event(Event {
        id: "sub-a".into(),
        msg: EventMsg::AgentMessageDelta(AgentMessageDeltaEvent {
            delta: "Hi! How can I help with codex-rs or anything else today?".into(),
        }),
    });

    // Now simulate the final AgentMessage which should flush the pending line immediately.
    chat.handle_codex_event(Event {
        id: "sub-a".into(),
        msg: EventMsg::AgentMessage(AgentMessageEvent {
            message: "Hi! How can I help with codex-rs or anything else today?".into(),
        }),
    });

    // Drain history insertions and verify the final line is present.
    let cells = drain_insert_history(&mut rx);
    assert!(
        cells.iter().any(|lines| {
            let s = lines
                .iter()
                .flat_map(|l| l.spans.iter())
                .map(|sp| sp.content.clone())
                .collect::<String>();
            s.contains("codex")
        }),
        "expected 'codex' header to be emitted",
    );
    let found_final = cells.iter().any(|lines| {
        let s = lines
            .iter()
            .flat_map(|l| l.spans.iter())
            .map(|sp| sp.content.clone())
            .collect::<String>();
        s.contains("Hi! How can I help with codex-rs or anything else today?")
    });
    assert!(
        found_final,
        "expected final answer text to be flushed to history"
    );
}

#[test]
fn resumed_initial_messages_render_history() {
    let (mut chat, mut rx, _ops) = make_chatwidget_manual();

    let conversation_id = ConversationId::new();
    let rollout_file = NamedTempFile::new().unwrap();
    let configured = codex_core::protocol::SessionConfiguredEvent {
        session_id: conversation_id,
        model: "test-model".to_string(),
        reasoning_effort: Some(ReasoningEffortConfig::default()),
        history_log_id: 0,
        history_entry_count: 0,
        initial_messages: Some(vec![
            EventMsg::UserMessage(UserMessageEvent {
                message: "hello from user".to_string(),
                kind: Some(InputMessageKind::Plain),
                images: None,
            }),
            EventMsg::AgentMessage(AgentMessageEvent {
                message: "assistant reply".to_string(),
            }),
        ]),
        rollout_path: rollout_file.path().to_path_buf(),
    };

    chat.handle_codex_event(Event {
        id: "initial".into(),
        msg: EventMsg::SessionConfigured(configured),
    });

    let cells = drain_insert_history(&mut rx);
    let mut merged_lines = Vec::new();
    for lines in cells {
        let text = lines
            .iter()
            .flat_map(|line| line.spans.iter())
            .map(|span| span.content.clone())
            .collect::<String>();
        merged_lines.push(text);
    }

    let text_blob = merged_lines.join("\n");
    assert!(
        text_blob.contains("hello from user"),
        "expected replayed user message",
    );
    assert!(
        text_blob.contains("assistant reply"),
        "expected replayed agent message",
    );
}

/// Entering review mode uses the hint provided by the review request.
#[test]
fn entered_review_mode_uses_request_hint() {
    let (mut chat, mut rx, _ops) = make_chatwidget_manual();

    chat.handle_codex_event(Event {
        id: "review-start".into(),
        msg: EventMsg::EnteredReviewMode(ReviewRequest {
            prompt: "Review the latest changes".to_string(),
            user_facing_hint: "feature branch".to_string(),
        }),
    });

    let cells = drain_insert_history(&mut rx);
    let banner = lines_to_single_string(cells.last().expect("review banner"));
    assert_eq!(banner, ">> Code review started: feature branch <<\n");
    assert!(chat.is_review_mode);
}

/// Entering review mode renders the current changes banner when requested.
#[test]
fn entered_review_mode_defaults_to_current_changes_banner() {
    let (mut chat, mut rx, _ops) = make_chatwidget_manual();

    chat.handle_codex_event(Event {
        id: "review-start".into(),
        msg: EventMsg::EnteredReviewMode(ReviewRequest {
            prompt: "Review the current changes".to_string(),
            user_facing_hint: "current changes".to_string(),
        }),
    });

    let cells = drain_insert_history(&mut rx);
    let banner = lines_to_single_string(cells.last().expect("review banner"));
    assert_eq!(banner, ">> Code review started: current changes <<\n");
    assert!(chat.is_review_mode);
}

/// Completing review with findings shows the selection popup and finishes with
/// the closing banner while clearing review mode state.
#[test]
fn exited_review_mode_emits_results_and_finishes() {
    let (mut chat, mut rx, _ops) = make_chatwidget_manual();

    let review = ReviewOutputEvent {
        findings: vec![ReviewFinding {
            title: "[P1] Fix bug".to_string(),
            body: "Something went wrong".to_string(),
            confidence_score: 0.9,
            priority: 1,
            code_location: ReviewCodeLocation {
                absolute_file_path: PathBuf::from("src/lib.rs"),
                line_range: ReviewLineRange { start: 10, end: 12 },
            },
        }],
        overall_correctness: "needs work".to_string(),
        overall_explanation: "Investigate the failure".to_string(),
        overall_confidence_score: 0.5,
    };

    chat.handle_codex_event(Event {
        id: "review-end".into(),
        msg: EventMsg::ExitedReviewMode(ExitedReviewModeEvent {
            review_output: Some(review),
        }),
    });

    let cells = drain_insert_history(&mut rx);
    let banner = lines_to_single_string(cells.last().expect("finished banner"));
    assert_eq!(banner, "\n<< Code review finished >>\n");
    assert!(!chat.is_review_mode);
}

/// Background subagent lifecycle events render as compact transcript lines.
#[test]
fn subagent_background_event_renders() {
    let (mut chat, mut rx, _ops) = make_chatwidget_manual();

    chat.handle_codex_event(Event {
        id: "s1".into(),
        msg: EventMsg::BackgroundEvent(BackgroundEventEvent {
            message: "Subagent subagent-1 opened: index repo".to_string(),
        }),
    });

    let cells = drain_insert_history(&mut rx);
    let blob = lines_to_single_string(cells.last().expect("subagent line"));
    assert!(blob.contains("Subagent subagent-1 opened"), "{blob:?}");
}

#[test]
fn subagent_focus_cycle_and_direct_message_op() {
    let (mut chat, mut rx, mut op_rx) = make_chatwidget_manual();

    // Announce two subagents
    chat.handle_codex_event(Event {
        id: "s0".into(),
        msg: EventMsg::BackgroundEvent(BackgroundEventEvent {
            message: "Subagent subagent-1 opened: index repo".to_string(),
        }),
    });
    chat.handle_codex_event(Event {
        id: "s0".into(),
        msg: EventMsg::BackgroundEvent(BackgroundEventEvent {
            message: "Subagent subagent-2 opened: run tests".to_string(),
        }),
    });
    drain_insert_history(&mut rx); // consume lifecycle lines

    // Ctrl+O -> focus first subagent
    chat.handle_key_event(KeyEvent::new(KeyCode::Char('o'), KeyModifiers::CONTROL));
    let focus_line = drain_insert_history(&mut rx).pop().unwrap();
    let blob = lines_to_single_string(&focus_line);
    assert!(blob.contains("Focus: subagent subagent-1"), "{blob:?}");

    // Submit a message; expect SubagentDirectMessage op
    chat.set_composer_text("hello child".into());
    chat.handle_key_event(KeyEvent::new(KeyCode::Enter, KeyModifiers::NONE));
    // Consume the transcript injection
    let submit_cell = drain_insert_history(&mut rx).pop().unwrap();
    let submit_blob = lines_to_single_string(&submit_cell);
    assert!(submit_blob.contains("To subagent subagent-1: hello child"));
    // Verify op sent to backend (skip AddToHistory if present)
    let mut op = op_rx.try_recv().expect("expected an op");
    while matches!(op, Op::AddToHistory { .. }) {
        op = op_rx
            .try_recv()
            .expect("expected subagent direct message op");
    }
    match op {
        Op::SubagentDirectMessage {
            subagent_id,
            message,
            ..
        } => {
            assert_eq!(subagent_id, "subagent-1");
            assert_eq!(message, "hello child");
        }
        other => panic!("unexpected op: {other:?}"),
    }

    // Ctrl+O -> next subagent; submit again
    chat.handle_key_event(KeyEvent::new(KeyCode::Char('o'), KeyModifiers::CONTROL));
    drain_insert_history(&mut rx); // focus banner
    chat.set_composer_text("run unit tests".into());
    chat.handle_key_event(KeyEvent::new(KeyCode::Enter, KeyModifiers::NONE));
    let mut op2 = op_rx.try_recv().expect("expected second subagent op");
    while matches!(op2, Op::AddToHistory { .. }) {
        op2 = op_rx.try_recv().expect("expected second subagent op");
    }
    match op2 {
        Op::SubagentDirectMessage {
            subagent_id,
            message,
            ..
        } => {
            assert_eq!(subagent_id, "subagent-2");
            assert_eq!(message, "run unit tests");
        }
        other => panic!("unexpected op: {other:?}"),
    }

    // Ctrl+O -> back to parent; submitting now should send UserInput, not SubagentDirectMessage
    chat.handle_key_event(KeyEvent::new(KeyCode::Char('o'), KeyModifiers::CONTROL));
    drain_insert_history(&mut rx); // focus banner
    chat.set_composer_text("parent message".into());
    chat.handle_key_event(KeyEvent::new(KeyCode::Enter, KeyModifiers::NONE));
    let mut op3 = op_rx.try_recv().expect("expected parent user input op");
    while matches!(op3, Op::AddToHistory { .. }) {
        op3 = op_rx.try_recv().expect("expected parent user input op");
    }
    match op3 {
        Op::UserInput { items } => {
            // Should contain exactly one Text item with our message
            let only = items.first().expect("at least one item");
            match only {
                codex_core::protocol::InputItem::Text { text } => {
                    assert_eq!(text, "parent message");
                }
                other => panic!("unexpected input item: {other:?}"),
            }
        }
        other => panic!("unexpected op variant for parent: {other:?}"),
    }
}

#[test]
fn subagent_focus_clears_on_end() {
    let (mut chat, mut rx, _op_rx) = make_chatwidget_manual();

    chat.handle_codex_event(Event {
        id: "s0".into(),
        msg: EventMsg::BackgroundEvent(BackgroundEventEvent {
            message: "Subagent subagent-9 opened: work".to_string(),
        }),
    });
    drain_insert_history(&mut rx);
    // Focus it
    chat.handle_key_event(KeyEvent::new(KeyCode::Char('o'), KeyModifiers::CONTROL));
    drain_insert_history(&mut rx);
    // End it; focus should reset to parent implicitly
    chat.handle_codex_event(Event {
        id: "s0".into(),
        msg: EventMsg::BackgroundEvent(BackgroundEventEvent {
            message: "Subagent subagent-9 ended".to_string(),
        }),
    });
    drain_insert_history(&mut rx);
    // Press Ctrl+O cycles: with no active subagents, expect focus remains parent and banner says parent
    chat.handle_key_event(KeyEvent::new(KeyCode::Char('o'), KeyModifiers::CONTROL));
    let last = drain_insert_history(&mut rx).pop().unwrap();
    let blob = lines_to_single_string(&last);
    assert!(blob.contains("Focus: parent"), "{blob:?}");
}

#[cfg_attr(
    target_os = "macos",
    ignore = "system configuration APIs are blocked under macOS seatbelt"
)]
#[tokio::test(flavor = "current_thread")]
async fn helpers_are_available_and_do_not_panic() {
    let (tx_raw, _rx) = unbounded_channel::<AppEvent>();
    let tx = AppEventSender::new(tx_raw);
    let cfg = test_config();
    let conversation_manager = Arc::new(ConversationManager::with_auth(CodexAuth::from_api_key(
        "test",
    )));
    let auth_manager = AuthManager::from_auth_for_testing(CodexAuth::from_api_key("test"));
    let init = ChatWidgetInit {
        config: cfg,
        frame_requester: FrameRequester::test_dummy(),
        app_event_tx: tx,
        initial_prompt: None,
        initial_images: Vec::new(),
        enhanced_keys_supported: false,
        auth_manager,
    };
    let mut w = ChatWidget::new(init, conversation_manager);
    // Basic construction sanity.
    let _ = &mut w;
}

// --- Helpers for tests that need direct construction and event draining ---
pub(crate) fn make_chatwidget_manual() -> (
    ChatWidget,
    tokio::sync::mpsc::UnboundedReceiver<AppEvent>,
    tokio::sync::mpsc::UnboundedReceiver<Op>,
) {
    let (tx_raw, rx) = unbounded_channel::<AppEvent>();
    let app_event_tx = AppEventSender::new(tx_raw);
    let (op_tx, op_rx) = unbounded_channel::<Op>();
    let cfg = test_config();
    let bottom = BottomPane::new(BottomPaneParams {
        app_event_tx: app_event_tx.clone(),
        frame_requester: FrameRequester::test_dummy(),
        has_input_focus: true,
        enhanced_keys_supported: false,
        placeholder_text: "Ask Codex to do anything".to_string(),
        disable_paste_burst: false,
    });
    let auth_manager = AuthManager::from_auth_for_testing(CodexAuth::from_api_key("test"));
    let widget = ChatWidget {
        app_event_tx,
        codex_op_tx: op_tx,
        bottom_pane: bottom,
        active_cell: None,
        config: cfg.clone(),
        auth_manager,
        session_header: SessionHeader::new(cfg.model),
        initial_user_message: None,
        token_info: None,
        rate_limit_snapshot: None,
        rate_limit_warnings: RateLimitWarningState::default(),
        stream_controller: None,
        running_commands: HashMap::new(),
        task_complete_pending: false,
        pr_checks_in_progress: false,
        interrupts: InterruptManager::new(),
        reasoning_buffer: String::new(),
        full_reasoning_buffer: String::new(),
        conversation_id: None,
        frame_requester: FrameRequester::test_dummy(),
        show_welcome_banner: true,
        queued_user_messages: VecDeque::new(),
        suppress_session_configured_redraw: false,
        pending_notification: None,
        is_review_mode: false,
        review_orchestrator: None,
<<<<<<< HEAD
        tui_notifications: TuiNotifications::Enabled(false),
        focused_subagent: None,
        subagents: std::collections::BTreeMap::new(),
        subagent_tasks: std::collections::BTreeSet::new(),
        subagent_status_messages: std::collections::BTreeMap::new(),
=======
        ghost_snapshots: Vec::new(),
        ghost_snapshots_disabled: false,
>>>>>>> cefc228b
    };
    (widget, rx, op_rx)
}

pub(crate) fn make_chatwidget_manual_with_sender() -> (
    ChatWidget,
    AppEventSender,
    tokio::sync::mpsc::UnboundedReceiver<AppEvent>,
    tokio::sync::mpsc::UnboundedReceiver<Op>,
) {
    let (widget, rx, op_rx) = make_chatwidget_manual();
    let app_event_tx = widget.app_event_tx.clone();
    (widget, app_event_tx, rx, op_rx)
}

pub(crate) fn drain_insert_history(
    rx: &mut tokio::sync::mpsc::UnboundedReceiver<AppEvent>,
) -> Vec<Vec<ratatui::text::Line<'static>>> {
    let mut out = Vec::new();
    while let Ok(ev) = rx.try_recv() {
        if let AppEvent::InsertHistoryCell(cell) = ev {
            let mut lines = cell.display_lines(80);
            if !cell.is_stream_continuation() && !out.is_empty() && !lines.is_empty() {
                lines.insert(0, "".into());
            }
            out.push(lines)
        }
    }
    out
}

fn lines_to_single_string(lines: &[ratatui::text::Line<'static>]) -> String {
    let mut s = String::new();
    for line in lines {
        for span in &line.spans {
            s.push_str(&span.content);
        }
        s.push('\n');
    }
    s
}

#[test]
fn rate_limit_warnings_emit_thresholds() {
    let mut state = RateLimitWarningState::default();
    let mut warnings: Vec<String> = Vec::new();

    warnings.extend(state.take_warnings(Some(10.0), Some(10079), Some(55.0), Some(299)));
    warnings.extend(state.take_warnings(Some(55.0), Some(10081), Some(10.0), Some(299)));
    warnings.extend(state.take_warnings(Some(10.0), Some(10081), Some(80.0), Some(299)));
    warnings.extend(state.take_warnings(Some(80.0), Some(10081), Some(10.0), Some(299)));
    warnings.extend(state.take_warnings(Some(10.0), Some(10081), Some(95.0), Some(299)));
    warnings.extend(state.take_warnings(Some(95.0), Some(10079), Some(10.0), Some(299)));

    assert_eq!(
        warnings,
        vec![
            String::from(
                "Heads up, you've used over 75% of your 5h limit. Run /status for a breakdown."
            ),
            String::from(
                "Heads up, you've used over 75% of your weekly limit. Run /status for a breakdown.",
            ),
            String::from(
                "Heads up, you've used over 95% of your 5h limit. Run /status for a breakdown."
            ),
            String::from(
                "Heads up, you've used over 95% of your weekly limit. Run /status for a breakdown.",
            ),
        ],
        "expected one warning per limit for the highest crossed threshold"
    );
}

#[test]
fn test_rate_limit_warnings_monthly() {
    let mut state = RateLimitWarningState::default();
    let mut warnings: Vec<String> = Vec::new();

    warnings.extend(state.take_warnings(Some(75.0), Some(43199), None, None));
    assert_eq!(
        warnings,
        vec![String::from(
            "Heads up, you've used over 75% of your monthly limit. Run /status for a breakdown.",
        ),],
        "expected one warning per limit for the highest crossed threshold"
    );
}

// (removed experimental resize snapshot test)

#[test]
fn exec_approval_emits_proposed_command_and_decision_history() {
    let (mut chat, mut rx, _op_rx) = make_chatwidget_manual();

    // Trigger an exec approval request with a short, single-line command
    let ev = ExecApprovalRequestEvent {
        call_id: "call-short".into(),
        command: vec!["bash".into(), "-lc".into(), "echo hello world".into()],
        cwd: std::env::current_dir().unwrap_or_else(|_| PathBuf::from(".")),
        reason: Some(
            "this is a test reason such as one that would be produced by the model".into(),
        ),
    };
    chat.handle_codex_event(Event {
        id: "sub-short".into(),
        msg: EventMsg::ExecApprovalRequest(ev),
    });

    // Snapshot the Proposed Command cell emitted into history
    let proposed = drain_insert_history(&mut rx)
        .pop()
        .expect("expected proposed command cell");
    assert_snapshot!(
        "exec_approval_history_proposed_short",
        lines_to_single_string(&proposed)
    );

    // Approve via keyboard and verify a concise decision history line is added
    chat.handle_key_event(KeyEvent::new(KeyCode::Char('y'), KeyModifiers::NONE));
    let decision = drain_insert_history(&mut rx)
        .pop()
        .expect("expected decision cell in history");
    assert_snapshot!(
        "exec_approval_history_decision_approved_short",
        lines_to_single_string(&decision)
    );
}

#[test]
fn exec_approval_decision_truncates_multiline_and_long_commands() {
    let (mut chat, mut rx, _op_rx) = make_chatwidget_manual();

    // Multiline command: should render proposed command fully in history with prefixes
    let ev_multi = ExecApprovalRequestEvent {
        call_id: "call-multi".into(),
        command: vec!["bash".into(), "-lc".into(), "echo line1\necho line2".into()],
        cwd: std::env::current_dir().unwrap_or_else(|_| PathBuf::from(".")),
        reason: Some(
            "this is a test reason such as one that would be produced by the model".into(),
        ),
    };
    chat.handle_codex_event(Event {
        id: "sub-multi".into(),
        msg: EventMsg::ExecApprovalRequest(ev_multi),
    });
    let proposed_multi = drain_insert_history(&mut rx)
        .pop()
        .expect("expected proposed multiline command cell");
    assert_snapshot!(
        "exec_approval_history_proposed_multiline",
        lines_to_single_string(&proposed_multi)
    );

    // Deny via keyboard; decision snippet should be single-line and elided with " ..."
    chat.handle_key_event(KeyEvent::new(KeyCode::Char('n'), KeyModifiers::NONE));
    let aborted_multi = drain_insert_history(&mut rx)
        .pop()
        .expect("expected aborted decision cell (multiline)");
    assert_snapshot!(
        "exec_approval_history_decision_aborted_multiline",
        lines_to_single_string(&aborted_multi)
    );

    // Very long single-line command: decision snippet should be truncated <= 80 chars with trailing ...
    let long = format!("echo {}", "a".repeat(200));
    let ev_long = ExecApprovalRequestEvent {
        call_id: "call-long".into(),
        command: vec!["bash".into(), "-lc".into(), long],
        cwd: std::env::current_dir().unwrap_or_else(|_| PathBuf::from(".")),
        reason: None,
    };
    chat.handle_codex_event(Event {
        id: "sub-long".into(),
        msg: EventMsg::ExecApprovalRequest(ev_long),
    });
    drain_insert_history(&mut rx); // proposed cell not needed for this assertion
    chat.handle_key_event(KeyEvent::new(KeyCode::Char('n'), KeyModifiers::NONE));
    let aborted_long = drain_insert_history(&mut rx)
        .pop()
        .expect("expected aborted decision cell (long)");
    assert_snapshot!(
        "exec_approval_history_decision_aborted_long",
        lines_to_single_string(&aborted_long)
    );
}

// --- Small helpers to tersely drive exec begin/end and snapshot active cell ---
fn begin_exec(chat: &mut ChatWidget, call_id: &str, raw_cmd: &str) {
    // Build the full command vec and parse it using core's parser,
    // then convert to protocol variants for the event payload.
    let command = vec!["bash".to_string(), "-lc".to_string(), raw_cmd.to_string()];
    let parsed_cmd: Vec<ParsedCommand> = codex_core::parse_command::parse_command(&command)
        .into_iter()
        .map(Into::into)
        .collect();
    chat.handle_codex_event(Event {
        id: call_id.to_string(),
        msg: EventMsg::ExecCommandBegin(ExecCommandBeginEvent {
            call_id: call_id.to_string(),
            command,
            cwd: std::env::current_dir().unwrap_or_else(|_| PathBuf::from(".")),
            parsed_cmd,
        }),
    });
}

fn end_exec(chat: &mut ChatWidget, call_id: &str, stdout: &str, stderr: &str, exit_code: i32) {
    let aggregated = if stderr.is_empty() {
        stdout.to_string()
    } else {
        format!("{stdout}{stderr}")
    };
    chat.handle_codex_event(Event {
        id: call_id.to_string(),
        msg: EventMsg::ExecCommandEnd(ExecCommandEndEvent {
            call_id: call_id.to_string(),
            stdout: stdout.to_string(),
            stderr: stderr.to_string(),
            aggregated_output: aggregated.clone(),
            exit_code,
            duration: std::time::Duration::from_millis(5),
            formatted_output: aggregated,
        }),
    });
}

fn active_blob(chat: &ChatWidget) -> String {
    let lines = chat
        .active_cell
        .as_ref()
        .expect("active cell present")
        .display_lines(80);
    lines_to_single_string(&lines)
}

fn open_fixture(name: &str) -> File {
    // 1) Prefer fixtures within this crate
    {
        let mut p = PathBuf::from(env!("CARGO_MANIFEST_DIR"));
        p.push("tests");
        p.push("fixtures");
        p.push(name);
        if let Ok(f) = File::open(&p) {
            return f;
        }
    }
    // 2) Fallback to parent (workspace root)
    {
        let mut p = PathBuf::from(env!("CARGO_MANIFEST_DIR"));
        p.push("..");
        p.push(name);
        if let Ok(f) = File::open(&p) {
            return f;
        }
    }
    // 3) Last resort: CWD
    File::open(name).expect("open fixture file")
}

#[test]
fn empty_enter_during_task_does_not_queue() {
    let (mut chat, _rx, _op_rx) = make_chatwidget_manual();

    // Simulate running task so submissions would normally be queued.
    chat.bottom_pane.set_task_running(true);

    // Press Enter with an empty composer.
    chat.handle_key_event(KeyEvent::new(KeyCode::Enter, KeyModifiers::NONE));

    // Ensure nothing was queued.
    assert!(chat.queued_user_messages.is_empty());
}

#[test]
fn alt_up_edits_most_recent_queued_message() {
    let (mut chat, _rx, _op_rx) = make_chatwidget_manual();

    // Simulate a running task so messages would normally be queued.
    chat.bottom_pane.set_task_running(true);

    // Seed two queued messages.
    chat.queued_user_messages
        .push_back(UserMessage::from("first queued".to_string()));
    chat.queued_user_messages
        .push_back(UserMessage::from("second queued".to_string()));
    chat.refresh_queued_user_messages();

    // Press Alt+Up to edit the most recent (last) queued message.
    chat.handle_key_event(KeyEvent::new(KeyCode::Up, KeyModifiers::ALT));

    // Composer should now contain the last queued message.
    assert_eq!(
        chat.bottom_pane.composer_text(),
        "second queued".to_string()
    );
    // And the queue should now contain only the remaining (older) item.
    assert_eq!(chat.queued_user_messages.len(), 1);
    assert_eq!(
        chat.queued_user_messages.front().unwrap().text,
        "first queued"
    );
}

#[test]
fn exec_history_cell_shows_working_then_completed() {
    let (mut chat, mut rx, _op_rx) = make_chatwidget_manual();

    // Begin command
    begin_exec(&mut chat, "call-1", "echo done");

    let cells = drain_insert_history(&mut rx);
    assert_eq!(cells.len(), 0, "no exec cell should have been flushed yet");

    // End command successfully
    end_exec(&mut chat, "call-1", "done", "", 0);

    let cells = drain_insert_history(&mut rx);
    // Exec end now finalizes and flushes the exec cell immediately.
    assert_eq!(cells.len(), 1, "expected finalized exec cell to flush");
    // Inspect the flushed exec cell rendering.
    let lines = &cells[0];
    let blob = lines_to_single_string(lines);
    // New behavior: no glyph markers; ensure command is shown and no panic.
    assert!(
        blob.contains("• Ran"),
        "expected summary header present: {blob:?}"
    );
    assert!(
        blob.contains("echo done"),
        "expected command text to be present: {blob:?}"
    );
}

#[test]
fn exec_history_cell_shows_working_then_failed() {
    let (mut chat, mut rx, _op_rx) = make_chatwidget_manual();

    // Begin command
    begin_exec(&mut chat, "call-2", "false");
    let cells = drain_insert_history(&mut rx);
    assert_eq!(cells.len(), 0, "no exec cell should have been flushed yet");

    // End command with failure
    end_exec(&mut chat, "call-2", "", "Bloop", 2);

    let cells = drain_insert_history(&mut rx);
    // Exec end with failure should also flush immediately.
    assert_eq!(cells.len(), 1, "expected finalized exec cell to flush");
    let lines = &cells[0];
    let blob = lines_to_single_string(lines);
    assert!(
        blob.contains("• Ran false"),
        "expected command and header text present: {blob:?}"
    );
    assert!(blob.to_lowercase().contains("bloop"), "expected error text");
}

/// Selecting the custom prompt option from the review popup sends
/// OpenReviewCustomPrompt to the app event channel.
#[test]
fn review_popup_custom_prompt_action_sends_event() {
    let (mut chat, mut rx, _op_rx) = make_chatwidget_manual();

    // Open the preset selection popup
    chat.open_review_popup();

    // Move selection down to the fourth item: "Custom review instructions"
    for _ in 0..4 {
        chat.handle_key_event(KeyEvent::new(KeyCode::Down, KeyModifiers::NONE));
    }
    // Activate
    chat.handle_key_event(KeyEvent::new(KeyCode::Enter, KeyModifiers::NONE));

    // Drain events and ensure we saw the OpenReviewCustomPrompt request
    let mut found = false;
    while let Ok(ev) = rx.try_recv() {
        if let AppEvent::OpenReviewCustomPrompt = ev {
            found = true;
            break;
        }
    }
    assert!(found, "expected OpenReviewCustomPrompt event to be sent");
}

/// The commit picker shows only commit subjects (no timestamps).
#[test]
fn review_commit_picker_shows_subjects_without_timestamps() {
    let (mut chat, _rx, _op_rx) = make_chatwidget_manual();

    // Open the Review presets parent popup.
    chat.open_review_popup();

    // Show commit picker with synthetic entries.
    let entries = vec![
        codex_core::git_info::CommitLogEntry {
            sha: "1111111deadbeef".to_string(),
            timestamp: 0,
            subject: "Add new feature X".to_string(),
        },
        codex_core::git_info::CommitLogEntry {
            sha: "2222222cafebabe".to_string(),
            timestamp: 0,
            subject: "Fix bug Y".to_string(),
        },
    ];
    super::show_review_commit_picker_with_entries(&mut chat, entries);

    // Render the bottom pane and inspect the lines for subjects and absence of time words.
    let width = 72;
    let height = chat.desired_height(width);
    let area = ratatui::layout::Rect::new(0, 0, width, height);
    let mut buf = ratatui::buffer::Buffer::empty(area);
    (&chat).render_ref(area, &mut buf);

    let mut blob = String::new();
    for y in 0..area.height {
        for x in 0..area.width {
            let s = buf[(x, y)].symbol();
            if s.is_empty() {
                blob.push(' ');
            } else {
                blob.push_str(s);
            }
        }
        blob.push('\n');
    }

    assert!(
        blob.contains("Add new feature X"),
        "expected subject in output"
    );
    assert!(blob.contains("Fix bug Y"), "expected subject in output");

    // Ensure no relative-time phrasing is present.
    let lowered = blob.to_lowercase();
    assert!(
        !lowered.contains("ago")
            && !lowered.contains(" second")
            && !lowered.contains(" minute")
            && !lowered.contains(" hour")
            && !lowered.contains(" day"),
        "expected no relative time in commit picker output: {blob:?}"
    );
}

/// Submitting the custom prompt view sends Op::Review with the typed prompt
/// and uses the same text for the user-facing hint.
#[test]
fn custom_prompt_submit_sends_review_op() {
    let (mut chat, mut rx, _op_rx) = make_chatwidget_manual();

    chat.show_review_custom_prompt();
    // Paste prompt text via ChatWidget handler, then submit
    chat.handle_paste("  please audit dependencies  ".to_string());
    chat.handle_key_event(KeyEvent::new(KeyCode::Enter, KeyModifiers::NONE));

    // Expect AppEvent::CodexOp(Op::Review { .. }) with trimmed prompt
    let evt = rx.try_recv().expect("expected one app event");
    match evt {
        AppEvent::CodexOp(Op::Review { review_request }) => {
            assert_eq!(
                review_request.prompt,
                "please audit dependencies".to_string()
            );
            assert_eq!(
                review_request.user_facing_hint,
                "please audit dependencies".to_string()
            );
        }
        other => panic!("unexpected app event: {other:?}"),
    }
}

/// Hitting Enter on an empty custom prompt view does not submit.
#[test]
fn custom_prompt_enter_empty_does_not_send() {
    let (mut chat, mut rx, _op_rx) = make_chatwidget_manual();

    chat.show_review_custom_prompt();
    // Enter without any text
    chat.handle_key_event(KeyEvent::new(KeyCode::Enter, KeyModifiers::NONE));

    // No AppEvent::CodexOp should be sent
    assert!(rx.try_recv().is_err(), "no app event should be sent");
}

// Snapshot test: interrupting a running exec finalizes the active cell with a red ✗
// marker (replacing the spinner) and flushes it into history.
#[test]
fn interrupt_exec_marks_failed_snapshot() {
    let (mut chat, mut rx, _op_rx) = make_chatwidget_manual();

    // Begin a long-running command so we have an active exec cell with a spinner.
    begin_exec(&mut chat, "call-int", "sleep 1");

    // Simulate the task being aborted (as if ESC was pressed), which should
    // cause the active exec cell to be finalized as failed and flushed.
    chat.handle_codex_event(Event {
        id: "call-int".into(),
        msg: EventMsg::TurnAborted(codex_core::protocol::TurnAbortedEvent {
            reason: TurnAbortReason::Interrupted,
        }),
    });

    let cells = drain_insert_history(&mut rx);
    assert!(
        !cells.is_empty(),
        "expected finalized exec cell to be inserted into history"
    );

    // The first inserted cell should be the finalized exec; snapshot its text.
    let exec_blob = lines_to_single_string(&cells[0]);
    assert_snapshot!("interrupt_exec_marks_failed", exec_blob);
}

/// Opening custom prompt from the review popup, pressing Esc returns to the
/// parent popup, pressing Esc again dismisses all panels (back to normal mode).
#[test]
fn review_custom_prompt_escape_navigates_back_then_dismisses() {
    let (mut chat, _rx, _op_rx) = make_chatwidget_manual();

    // Open the Review presets parent popup.
    chat.open_review_popup();

    // Open the custom prompt submenu (child view) directly.
    chat.show_review_custom_prompt();

    // Verify child view is on top.
    let header = render_bottom_first_row(&chat, 60);
    assert!(
        header.contains("Custom review instructions"),
        "expected custom prompt view header: {header:?}"
    );

    // Esc once: child view closes, parent (review presets) remains.
    chat.handle_key_event(KeyEvent::new(KeyCode::Esc, KeyModifiers::NONE));
    let header = render_bottom_first_row(&chat, 60);
    assert!(
        header.contains("Select a review preset"),
        "expected to return to parent review popup: {header:?}"
    );

    // Esc again: parent closes; back to normal composer state.
    chat.handle_key_event(KeyEvent::new(KeyCode::Esc, KeyModifiers::NONE));
    assert!(
        chat.is_normal_backtrack_mode(),
        "expected to be back in normal composer mode"
    );
}

/// Opening base-branch picker from the review popup, pressing Esc returns to the
/// parent popup, pressing Esc again dismisses all panels (back to normal mode).
#[tokio::test(flavor = "current_thread")]
async fn review_branch_picker_escape_navigates_back_then_dismisses() {
    let (mut chat, _rx, _op_rx) = make_chatwidget_manual();

    // Open the Review presets parent popup.
    chat.open_review_popup();

    // Open the branch picker submenu (child view). Using a temp cwd with no git repo is fine.
    let cwd = std::env::temp_dir();
    chat.show_review_branch_picker(&cwd, ReviewBranchMode::Standard)
        .await;

    // Verify child view header.
    let header = render_bottom_first_row(&chat, 60);
    assert!(
        header.contains("Select a base branch"),
        "expected branch picker header: {header:?}"
    );

    // Esc once: child view closes, parent remains.
    chat.handle_key_event(KeyEvent::new(KeyCode::Esc, KeyModifiers::NONE));
    let header = render_bottom_first_row(&chat, 60);
    assert!(
        header.contains("Select a review preset"),
        "expected to return to parent review popup: {header:?}"
    );

    // Esc again: parent closes; back to normal composer state.
    chat.handle_key_event(KeyEvent::new(KeyCode::Esc, KeyModifiers::NONE));
    assert!(
        chat.is_normal_backtrack_mode(),
        "expected to be back in normal composer mode"
    );
}

fn render_bottom_first_row(chat: &ChatWidget, width: u16) -> String {
    let height = chat.desired_height(width);
    let area = Rect::new(0, 0, width, height);
    let mut buf = Buffer::empty(area);
    (chat).render_ref(area, &mut buf);
    let mut row = String::new();
    // Row 0 is the top spacer for the bottom pane; row 1 contains the header line
    let y = 1u16.min(height.saturating_sub(1));
    for x in 0..area.width {
        let s = buf[(x, y)].symbol();
        if s.is_empty() {
            row.push(' ');
        } else {
            row.push_str(s);
        }
    }
    row
}

#[test]
fn exec_history_extends_previous_when_consecutive() {
    let (mut chat, _rx, _op_rx) = make_chatwidget_manual();

    // 1) Start "ls -la" (List)
    begin_exec(&mut chat, "call-ls", "ls -la");
    assert_snapshot!("exploring_step1_start_ls", active_blob(&chat));

    // 2) Finish "ls -la"
    end_exec(&mut chat, "call-ls", "", "", 0);
    assert_snapshot!("exploring_step2_finish_ls", active_blob(&chat));

    // 3) Start "cat foo.txt" (Read)
    begin_exec(&mut chat, "call-cat-foo", "cat foo.txt");
    assert_snapshot!("exploring_step3_start_cat_foo", active_blob(&chat));

    // 4) Complete "cat foo.txt"
    end_exec(&mut chat, "call-cat-foo", "hello from foo", "", 0);
    assert_snapshot!("exploring_step4_finish_cat_foo", active_blob(&chat));

    // 5) Start & complete "sed -n 100,200p foo.txt" (treated as Read of foo.txt)
    begin_exec(&mut chat, "call-sed-range", "sed -n 100,200p foo.txt");
    end_exec(&mut chat, "call-sed-range", "chunk", "", 0);
    assert_snapshot!("exploring_step5_finish_sed_range", active_blob(&chat));

    // 6) Start & complete "cat bar.txt"
    begin_exec(&mut chat, "call-cat-bar", "cat bar.txt");
    end_exec(&mut chat, "call-cat-bar", "hello from bar", "", 0);
    assert_snapshot!("exploring_step6_finish_cat_bar", active_blob(&chat));
}

#[test]
fn disabled_slash_command_while_task_running_snapshot() {
    // Build a chat widget and simulate an active task
    let (mut chat, mut rx, _op_rx) = make_chatwidget_manual();
    chat.bottom_pane.set_task_running(true);

    // Dispatch a command that is unavailable while a task runs (e.g., /model)
    chat.dispatch_command(SlashCommand::Model);

    // Drain history and snapshot the rendered error line(s)
    let cells = drain_insert_history(&mut rx);
    assert!(
        !cells.is_empty(),
        "expected an error message history cell to be emitted",
    );
    let blob = lines_to_single_string(cells.last().unwrap());
    assert_snapshot!(blob);
}

#[tokio::test(flavor = "current_thread")]
async fn binary_size_transcript_snapshot() {
    let (mut chat, mut rx, _op_rx) = make_chatwidget_manual();

    // Set up a VT100 test terminal to capture ANSI visual output
    let width: u16 = 80;
    let height: u16 = 2000;
    let viewport = Rect::new(0, height - 1, width, 1);
    let backend = ratatui::backend::TestBackend::new(width, height);
    let mut terminal = crate::custom_terminal::Terminal::with_options(backend)
        .expect("failed to construct terminal");
    terminal.set_viewport_area(viewport);

    // Replay the recorded session into the widget and collect transcript
    let file = open_fixture("binary-size-log.jsonl");
    let reader = BufReader::new(file);
    let mut transcript = String::new();
    let mut ansi: Vec<u8> = Vec::new();
    let mut has_emitted_history = false;

    for line in reader.lines() {
        let line = line.expect("read line");
        if line.trim().is_empty() || line.starts_with('#') {
            continue;
        }
        let Ok(v): Result<serde_json::Value, _> = serde_json::from_str(&line) else {
            continue;
        };
        let Some(dir) = v.get("dir").and_then(|d| d.as_str()) else {
            continue;
        };
        if dir != "to_tui" {
            continue;
        }
        let Some(kind) = v.get("kind").and_then(|k| k.as_str()) else {
            continue;
        };

        match kind {
            "codex_event" => {
                if let Some(payload) = v.get("payload") {
                    let ev: Event =
                        serde_json::from_value(upgrade_event_payload_for_tests(payload.clone()))
                            .expect("parse");
                    let ev = match ev {
                        Event {
                            msg: EventMsg::ExecCommandBegin(e),
                            ..
                        } => {
                            // Re-parse the command
                            let parsed_cmd = codex_core::parse_command::parse_command(&e.command);
                            Event {
                                id: ev.id,
                                msg: EventMsg::ExecCommandBegin(ExecCommandBeginEvent {
                                    call_id: e.call_id.clone(),
                                    command: e.command,
                                    cwd: e.cwd,
                                    parsed_cmd: parsed_cmd
                                        .into_iter()
                                        .map(std::convert::Into::into)
                                        .collect(),
                                }),
                            }
                        }
                        _ => ev,
                    };
                    chat.handle_codex_event(ev);
                    while let Ok(app_ev) = rx.try_recv() {
                        if let AppEvent::InsertHistoryCell(cell) = app_ev {
                            let mut lines = cell.display_lines(width);
                            if has_emitted_history
                                && !cell.is_stream_continuation()
                                && !lines.is_empty()
                            {
                                lines.insert(0, "".into());
                            }
                            has_emitted_history = true;
                            transcript.push_str(&lines_to_single_string(&lines));
                            crate::insert_history::insert_history_lines_to_writer(
                                &mut terminal,
                                &mut ansi,
                                lines,
                            );
                        }
                    }
                }
            }
            "app_event" => {
                if let Some(variant) = v.get("variant").and_then(|s| s.as_str())
                    && variant == "CommitTick"
                {
                    chat.on_commit_tick();
                    while let Ok(app_ev) = rx.try_recv() {
                        if let AppEvent::InsertHistoryCell(cell) = app_ev {
                            let mut lines = cell.display_lines(width);
                            if has_emitted_history
                                && !cell.is_stream_continuation()
                                && !lines.is_empty()
                            {
                                lines.insert(0, "".into());
                            }
                            has_emitted_history = true;
                            transcript.push_str(&lines_to_single_string(&lines));
                            crate::insert_history::insert_history_lines_to_writer(
                                &mut terminal,
                                &mut ansi,
                                lines,
                            );
                        }
                    }
                }
            }
            _ => {}
        }
    }

    // Build the final VT100 visual by parsing the ANSI stream. Trim trailing spaces per line
    // and drop trailing empty lines so the shape matches the ideal fixture exactly.
    let mut parser = vt100::Parser::new(height, width, 0);
    parser.process(&ansi);
    let mut lines: Vec<String> = Vec::with_capacity(height as usize);
    for row in 0..height {
        let mut s = String::with_capacity(width as usize);
        for col in 0..width {
            if let Some(cell) = parser.screen().cell(row, col) {
                if let Some(ch) = cell.contents().chars().next() {
                    s.push(ch);
                } else {
                    s.push(' ');
                }
            } else {
                s.push(' ');
            }
        }
        // Trim trailing spaces to match plain text fixture
        lines.push(s.trim_end().to_string());
    }
    while lines.last().is_some_and(std::string::String::is_empty) {
        lines.pop();
    }
    // Consider content only after the last session banner marker. Skip the transient
    // 'thinking' header if present, and start from the first non-empty content line
    // that follows. This keeps the snapshot stable across sessions.
    const MARKER_PREFIX: &str = "To get started, describe a task or try one of these commands:";
    let last_marker_line_idx = lines
        .iter()
        .rposition(|l| l.trim_start().starts_with(MARKER_PREFIX))
        .expect("marker not found in visible output");
    // Prefer the first assistant content line (blockquote '>' prefix) after the marker;
    // fallback to the first non-empty, non-'thinking' line.
    let start_idx = (last_marker_line_idx + 1..lines.len())
        .find(|&idx| lines[idx].trim_start().starts_with('>'))
        .unwrap_or_else(|| {
            (last_marker_line_idx + 1..lines.len())
                .find(|&idx| {
                    let t = lines[idx].trim_start();
                    !t.is_empty() && t != "thinking"
                })
                .expect("no content line found after marker")
        });

    let mut compare_lines: Vec<String> = Vec::new();
    // Ensure the first line is trimmed-left to match the fixture shape.
    compare_lines.push(lines[start_idx].trim_start().to_string());
    compare_lines.extend(lines[(start_idx + 1)..].iter().cloned());
    let visible_after = compare_lines.join("\n");

    // Normalize: drop a leading 'thinking' line if present to avoid coupling
    // to whether the reasoning header is rendered in history.
    fn drop_leading_thinking(s: &str) -> String {
        let mut it = s.lines();
        let first = it.next();
        let rest = it.collect::<Vec<_>>().join("\n");
        if first.is_some_and(|l| l.trim() == "thinking") {
            rest
        } else {
            s.to_string()
        }
    }
    let visible_after = drop_leading_thinking(&visible_after);

    // Snapshot the normalized visible transcript following the banner.
    assert_snapshot!("binary_size_ideal_response", visible_after);
}

//
// Snapshot test: command approval modal
//
// Synthesizes a Codex ExecApprovalRequest event to trigger the approval modal
// and snapshots the visual output using the ratatui TestBackend.
#[test]
fn approval_modal_exec_snapshot() {
    // Build a chat widget with manual channels to avoid spawning the agent.
    let (mut chat, _rx, _op_rx) = make_chatwidget_manual();
    // Ensure policy allows surfacing approvals explicitly (not strictly required for direct event).
    chat.config.approval_policy = AskForApproval::OnRequest;
    // Inject an exec approval request to display the approval modal.
    let ev = ExecApprovalRequestEvent {
        call_id: "call-approve-cmd".into(),
        command: vec!["bash".into(), "-lc".into(), "echo hello world".into()],
        cwd: std::env::current_dir().unwrap_or_else(|_| PathBuf::from(".")),
        reason: Some(
            "this is a test reason such as one that would be produced by the model".into(),
        ),
    };
    chat.handle_codex_event(Event {
        id: "sub-approve".into(),
        msg: EventMsg::ExecApprovalRequest(ev),
    });
    // Render to a fixed-size test terminal and snapshot.
    // Call desired_height first and use that exact height for rendering.
    let height = chat.desired_height(80);
    let mut terminal = ratatui::Terminal::new(ratatui::backend::TestBackend::new(80, height))
        .expect("create terminal");
    terminal
        .draw(|f| f.render_widget_ref(&chat, f.area()))
        .expect("draw approval modal");
    assert_snapshot!("approval_modal_exec", terminal.backend());
}

// Snapshot test: command approval modal without a reason
// Ensures spacing looks correct when no reason text is provided.
#[test]
fn approval_modal_exec_without_reason_snapshot() {
    let (mut chat, _rx, _op_rx) = make_chatwidget_manual();
    chat.config.approval_policy = AskForApproval::OnRequest;

    let ev = ExecApprovalRequestEvent {
        call_id: "call-approve-cmd-noreason".into(),
        command: vec!["bash".into(), "-lc".into(), "echo hello world".into()],
        cwd: std::env::current_dir().unwrap_or_else(|_| PathBuf::from(".")),
        reason: None,
    };
    chat.handle_codex_event(Event {
        id: "sub-approve-noreason".into(),
        msg: EventMsg::ExecApprovalRequest(ev),
    });

    let height = chat.desired_height(80);
    let mut terminal = ratatui::Terminal::new(ratatui::backend::TestBackend::new(80, height))
        .expect("create terminal");
    terminal
        .draw(|f| f.render_widget_ref(&chat, f.area()))
        .expect("draw approval modal (no reason)");
    assert_snapshot!("approval_modal_exec_no_reason", terminal.backend());
}

// Snapshot test: patch approval modal
#[test]
fn approval_modal_patch_snapshot() {
    let (mut chat, _rx, _op_rx) = make_chatwidget_manual();
    chat.config.approval_policy = AskForApproval::OnRequest;

    // Build a small changeset and a reason/grant_root to exercise the prompt text.
    let mut changes = HashMap::new();
    changes.insert(
        PathBuf::from("README.md"),
        FileChange::Add {
            content: "hello\nworld\n".into(),
        },
    );
    let ev = ApplyPatchApprovalRequestEvent {
        call_id: "call-approve-patch".into(),
        changes,
        reason: Some("The model wants to apply changes".into()),
        grant_root: Some(PathBuf::from("/tmp")),
    };
    chat.handle_codex_event(Event {
        id: "sub-approve-patch".into(),
        msg: EventMsg::ApplyPatchApprovalRequest(ev),
    });

    // Render at the widget's desired height and snapshot.
    let height = chat.desired_height(80);
    let mut terminal = ratatui::Terminal::new(ratatui::backend::TestBackend::new(80, height))
        .expect("create terminal");
    terminal
        .draw(|f| f.render_widget_ref(&chat, f.area()))
        .expect("draw patch approval modal");
    assert_snapshot!("approval_modal_patch", terminal.backend());
}

#[test]
fn interrupt_restores_queued_messages_into_composer() {
    let (mut chat, mut rx, mut op_rx) = make_chatwidget_manual();

    // Simulate a running task to enable queuing of user inputs.
    chat.bottom_pane.set_task_running(true);

    // Queue two user messages while the task is running.
    chat.queued_user_messages
        .push_back(UserMessage::from("first queued".to_string()));
    chat.queued_user_messages
        .push_back(UserMessage::from("second queued".to_string()));
    chat.refresh_queued_user_messages();

    // Deliver a TurnAborted event with Interrupted reason (as if Esc was pressed).
    chat.handle_codex_event(Event {
        id: "turn-1".into(),
        msg: EventMsg::TurnAborted(codex_core::protocol::TurnAbortedEvent {
            reason: TurnAbortReason::Interrupted,
        }),
    });

    // Composer should now contain the queued messages joined by newlines, in order.
    assert_eq!(
        chat.bottom_pane.composer_text(),
        "first queued\nsecond queued"
    );

    // Queue should be cleared and no new user input should have been auto-submitted.
    assert!(chat.queued_user_messages.is_empty());
    assert!(
        op_rx.try_recv().is_err(),
        "unexpected outbound op after interrupt"
    );

    // Drain rx to avoid unused warnings.
    let _ = drain_insert_history(&mut rx);
}

#[test]
fn interrupt_prepends_queued_messages_before_existing_composer_text() {
    let (mut chat, mut rx, mut op_rx) = make_chatwidget_manual();

    chat.bottom_pane.set_task_running(true);
    chat.bottom_pane
        .set_composer_text("current draft".to_string());

    chat.queued_user_messages
        .push_back(UserMessage::from("first queued".to_string()));
    chat.queued_user_messages
        .push_back(UserMessage::from("second queued".to_string()));
    chat.refresh_queued_user_messages();

    chat.handle_codex_event(Event {
        id: "turn-1".into(),
        msg: EventMsg::TurnAborted(codex_core::protocol::TurnAbortedEvent {
            reason: TurnAbortReason::Interrupted,
        }),
    });

    assert_eq!(
        chat.bottom_pane.composer_text(),
        "first queued\nsecond queued\ncurrent draft"
    );
    assert!(chat.queued_user_messages.is_empty());
    assert!(
        op_rx.try_recv().is_err(),
        "unexpected outbound op after interrupt"
    );

    let _ = drain_insert_history(&mut rx);
}

// Snapshot test: ChatWidget at very small heights (idle)
// Ensures overall layout behaves when terminal height is extremely constrained.
#[test]
fn ui_snapshots_small_heights_idle() {
    use ratatui::Terminal;
    use ratatui::backend::TestBackend;
    let (chat, _rx, _op_rx) = make_chatwidget_manual();
    for h in [1u16, 2, 3] {
        let name = format!("chat_small_idle_h{h}");
        let mut terminal = Terminal::new(TestBackend::new(40, h)).expect("create terminal");
        terminal
            .draw(|f| f.render_widget_ref(&chat, f.area()))
            .expect("draw chat idle");
        assert_snapshot!(name, terminal.backend());
    }
}

// Snapshot test: ChatWidget at very small heights (task running)
// Validates how status + composer are presented within tight space.
#[test]
fn ui_snapshots_small_heights_task_running() {
    use ratatui::Terminal;
    use ratatui::backend::TestBackend;
    let (mut chat, _rx, _op_rx) = make_chatwidget_manual();
    // Activate status line
    chat.handle_codex_event(Event {
        id: "task-1".into(),
        msg: EventMsg::TaskStarted(TaskStartedEvent {
            model_context_window: None,
        }),
    });
    chat.handle_codex_event(Event {
        id: "task-1".into(),
        msg: EventMsg::AgentReasoningDelta(AgentReasoningDeltaEvent {
            delta: "**Thinking**".into(),
        }),
    });
    for h in [1u16, 2, 3] {
        let name = format!("chat_small_running_h{h}");
        let mut terminal = Terminal::new(TestBackend::new(40, h)).expect("create terminal");
        terminal
            .draw(|f| f.render_widget_ref(&chat, f.area()))
            .expect("draw chat running");
        assert_snapshot!(name, terminal.backend());
    }
}

#[test]
fn pr_checks_success_records_info_history() {
    let (mut chat, mut rx, mut op_rx) = make_chatwidget_manual();
    chat.pr_checks_in_progress = true;

    chat.on_pr_checks_finished(PrChecksOutcome {
        success: true,
        exit_status: Some(0),
        stdout: "all checks passing".into(),
        stderr: String::new(),
        spawn_error: None,
    });

    assert!(!chat.pr_checks_in_progress, "flag should reset");
    assert!(
        op_rx.try_recv().is_err(),
        "success should not send user input"
    );

    let cells = drain_insert_history(&mut rx);
    assert_eq!(cells.len(), 1, "expected single info entry");
    let blob = lines_to_single_string(cells.last().unwrap());
    assert!(
        blob.contains("`gh pr checks --watch` completed successfully."),
        "info entry should mention success"
    );
    assert!(
        blob.contains("stdout:\n```\nall checks passing"),
        "info entry should include stdout snippet"
    );
}

#[test]
fn pr_checks_failure_sends_fix_prompt() {
    let (mut chat, mut rx, mut op_rx) = make_chatwidget_manual();

    chat.on_pr_checks_finished(PrChecksOutcome {
        success: false,
        exit_status: Some(1),
        stdout: "lint failure".into(),
        stderr: "test panic".into(),
        spawn_error: None,
    });

    assert!(!chat.pr_checks_in_progress, "flag should reset");

    let cells = drain_insert_history(&mut rx);
    assert!(
        cells.iter().any(|lines| {
            let blob = lines_to_single_string(lines);
            blob.contains("failed with exit code 1")
        }),
        "history should contain failure error message"
    );

    let op = op_rx.try_recv().expect("expected user prompt");
    match op {
        Op::UserInput { items } => {
            assert_eq!(items.len(), 1);
            match &items[0] {
                InputItem::Text { text } => {
                    assert!(
                        text.contains("Please fix the issues reported by the PR checks."),
                        "submitted prompt should instruct fixing"
                    );
                    assert!(
                        text.contains("stdout:\n```\nlint failure"),
                        "prompt should include stdout snippet"
                    );
                    assert!(
                        text.contains("stderr:\n```\ntest panic"),
                        "prompt should include stderr snippet"
                    );
                    assert!(
                        text.contains("run the `run_pr_checks` tool"),
                        "prompt should point to run_pr_checks tool"
                    );
                }
                other => panic!("unexpected input item: {other:?}"),
            }
        }
        other => panic!("unexpected op: {other:?}"),
    }
}

#[test]
fn pr_checks_spawn_error_reports_issue() {
    let (mut chat, mut rx, mut op_rx) = make_chatwidget_manual();

    chat.on_pr_checks_finished(PrChecksOutcome::failure_with_error(
        "gh executable not found".into(),
    ));

    assert!(!chat.pr_checks_in_progress, "flag should reset");

    let cells = drain_insert_history(&mut rx);
    assert!(
        cells.iter().any(|lines| {
            let blob = lines_to_single_string(lines);
            blob.contains("could not be executed")
        }),
        "history should mention spawn error"
    );

    let op = op_rx.try_recv().expect("expected user prompt");
    match op {
        Op::UserInput { items } => {
            assert_eq!(items.len(), 1);
            match &items[0] {
                InputItem::Text { text } => {
                    assert!(
                        text.contains("gh executable not found"),
                        "prompt should include spawn error"
                    );
                    assert!(
                        text.contains("run the `run_pr_checks` tool"),
                        "prompt should point to run_pr_checks tool"
                    );
                }
                other => panic!("unexpected input item: {other:?}"),
            }
        }
        other => panic!("unexpected op: {other:?}"),
    }
}

// Snapshot test: status widget + approval modal active together
// The modal takes precedence visually; this captures the layout with a running
// task (status indicator active) while an approval request is shown.
#[test]
fn status_widget_and_approval_modal_snapshot() {
    use codex_core::protocol::ExecApprovalRequestEvent;

    let (mut chat, _rx, _op_rx) = make_chatwidget_manual();
    // Begin a running task so the status indicator would be active.
    chat.handle_codex_event(Event {
        id: "task-1".into(),
        msg: EventMsg::TaskStarted(TaskStartedEvent {
            model_context_window: None,
        }),
    });
    // Provide a deterministic header for the status line.
    chat.handle_codex_event(Event {
        id: "task-1".into(),
        msg: EventMsg::AgentReasoningDelta(AgentReasoningDeltaEvent {
            delta: "**Analyzing**".into(),
        }),
    });

    // Now show an approval modal (e.g. exec approval).
    let ev = ExecApprovalRequestEvent {
        call_id: "call-approve-exec".into(),
        command: vec!["echo".into(), "hello world".into()],
        cwd: std::path::PathBuf::from("/tmp"),
        reason: Some(
            "this is a test reason such as one that would be produced by the model".into(),
        ),
    };
    chat.handle_codex_event(Event {
        id: "sub-approve-exec".into(),
        msg: EventMsg::ExecApprovalRequest(ev),
    });

    // Render at the widget's desired height and snapshot.
    let height = chat.desired_height(80);
    let mut terminal = ratatui::Terminal::new(ratatui::backend::TestBackend::new(80, height))
        .expect("create terminal");
    terminal
        .draw(|f| f.render_widget_ref(&chat, f.area()))
        .expect("draw status + approval modal");
    assert_snapshot!("status_widget_and_approval_modal", terminal.backend());
}

// Snapshot test: status widget active (StatusIndicatorView)
// Ensures the VT100 rendering of the status indicator is stable when active.
#[test]
fn status_widget_active_snapshot() {
    let (mut chat, _rx, _op_rx) = make_chatwidget_manual();
    // Activate the status indicator by simulating a task start.
    chat.handle_codex_event(Event {
        id: "task-1".into(),
        msg: EventMsg::TaskStarted(TaskStartedEvent {
            model_context_window: None,
        }),
    });
    // Provide a deterministic header via a bold reasoning chunk.
    chat.handle_codex_event(Event {
        id: "task-1".into(),
        msg: EventMsg::AgentReasoningDelta(AgentReasoningDeltaEvent {
            delta: "**Analyzing**".into(),
        }),
    });
    // Render and snapshot.
    let height = chat.desired_height(80);
    let mut terminal = ratatui::Terminal::new(ratatui::backend::TestBackend::new(80, height))
        .expect("create terminal");
    terminal
        .draw(|f| f.render_widget_ref(&chat, f.area()))
        .expect("draw status widget");
    assert_snapshot!("status_widget_active", terminal.backend());
}

#[test]
fn apply_patch_events_emit_history_cells() {
    let (mut chat, mut rx, _op_rx) = make_chatwidget_manual();

    // 1) Approval request -> proposed patch summary cell
    let mut changes = HashMap::new();
    changes.insert(
        PathBuf::from("foo.txt"),
        FileChange::Add {
            content: "hello\n".to_string(),
        },
    );
    let ev = ApplyPatchApprovalRequestEvent {
        call_id: "c1".into(),
        changes,
        reason: None,
        grant_root: None,
    };
    chat.handle_codex_event(Event {
        id: "s1".into(),
        msg: EventMsg::ApplyPatchApprovalRequest(ev),
    });
    let cells = drain_insert_history(&mut rx);
    assert!(!cells.is_empty(), "expected pending patch cell to be sent");
    let blob = lines_to_single_string(cells.last().unwrap());
    assert!(
        blob.contains("Proposed Change"),
        "missing proposed change header: {blob:?}"
    );

    // 2) Begin apply -> per-file apply block cell (no global header)
    let mut changes2 = HashMap::new();
    changes2.insert(
        PathBuf::from("foo.txt"),
        FileChange::Add {
            content: "hello\n".to_string(),
        },
    );
    let begin = PatchApplyBeginEvent {
        call_id: "c1".into(),
        auto_approved: true,
        changes: changes2,
    };
    chat.handle_codex_event(Event {
        id: "s1".into(),
        msg: EventMsg::PatchApplyBegin(begin),
    });
    let cells = drain_insert_history(&mut rx);
    assert!(!cells.is_empty(), "expected apply block cell to be sent");
    let blob = lines_to_single_string(cells.last().unwrap());
    assert!(
        blob.contains("Added foo.txt") || blob.contains("Edited foo.txt"),
        "expected single-file header with filename (Added/Edited): {blob:?}"
    );

    // 3) End apply success -> success cell
    let end = PatchApplyEndEvent {
        call_id: "c1".into(),
        stdout: "ok\n".into(),
        stderr: String::new(),
        success: true,
    };
    chat.handle_codex_event(Event {
        id: "s1".into(),
        msg: EventMsg::PatchApplyEnd(end),
    });
    let cells = drain_insert_history(&mut rx);
    assert!(
        cells.is_empty(),
        "no success cell should be emitted anymore"
    );
}

#[test]
fn apply_patch_manual_approval_adjusts_header() {
    let (mut chat, mut rx, _op_rx) = make_chatwidget_manual();

    let mut proposed_changes = HashMap::new();
    proposed_changes.insert(
        PathBuf::from("foo.txt"),
        FileChange::Add {
            content: "hello\n".to_string(),
        },
    );
    chat.handle_codex_event(Event {
        id: "s1".into(),
        msg: EventMsg::ApplyPatchApprovalRequest(ApplyPatchApprovalRequestEvent {
            call_id: "c1".into(),
            changes: proposed_changes,
            reason: None,
            grant_root: None,
        }),
    });
    drain_insert_history(&mut rx);

    let mut apply_changes = HashMap::new();
    apply_changes.insert(
        PathBuf::from("foo.txt"),
        FileChange::Add {
            content: "hello\n".to_string(),
        },
    );
    chat.handle_codex_event(Event {
        id: "s1".into(),
        msg: EventMsg::PatchApplyBegin(PatchApplyBeginEvent {
            call_id: "c1".into(),
            auto_approved: false,
            changes: apply_changes,
        }),
    });

    let cells = drain_insert_history(&mut rx);
    assert!(!cells.is_empty(), "expected apply block cell to be sent");
    let blob = lines_to_single_string(cells.last().unwrap());
    assert!(
        blob.contains("Change Approved foo.txt"),
        "expected change approved summary: {blob:?}"
    );
}

#[test]
fn apply_patch_manual_flow_snapshot() {
    let (mut chat, mut rx, _op_rx) = make_chatwidget_manual();

    let mut proposed_changes = HashMap::new();
    proposed_changes.insert(
        PathBuf::from("foo.txt"),
        FileChange::Add {
            content: "hello\n".to_string(),
        },
    );
    chat.handle_codex_event(Event {
        id: "s1".into(),
        msg: EventMsg::ApplyPatchApprovalRequest(ApplyPatchApprovalRequestEvent {
            call_id: "c1".into(),
            changes: proposed_changes,
            reason: Some("Manual review required".into()),
            grant_root: None,
        }),
    });
    let proposed_lines = drain_insert_history(&mut rx)
        .pop()
        .expect("proposed patch cell");

    let mut apply_changes = HashMap::new();
    apply_changes.insert(
        PathBuf::from("foo.txt"),
        FileChange::Add {
            content: "hello\n".to_string(),
        },
    );
    chat.handle_codex_event(Event {
        id: "s1".into(),
        msg: EventMsg::PatchApplyBegin(PatchApplyBeginEvent {
            call_id: "c1".into(),
            auto_approved: false,
            changes: apply_changes,
        }),
    });
    let approved_lines = drain_insert_history(&mut rx)
        .pop()
        .expect("approved patch cell");

    assert_snapshot!(
        "apply_patch_manual_flow_history_proposed",
        lines_to_single_string(&proposed_lines)
    );
    assert_snapshot!(
        "apply_patch_manual_flow_history_approved",
        lines_to_single_string(&approved_lines)
    );
}

#[test]
fn apply_patch_approval_sends_op_with_submission_id() {
    let (mut chat, mut rx, _op_rx) = make_chatwidget_manual();
    // Simulate receiving an approval request with a distinct submission id and call id
    let mut changes = HashMap::new();
    changes.insert(
        PathBuf::from("file.rs"),
        FileChange::Add {
            content: "fn main(){}\n".into(),
        },
    );
    let ev = ApplyPatchApprovalRequestEvent {
        call_id: "call-999".into(),
        changes,
        reason: None,
        grant_root: None,
    };
    chat.handle_codex_event(Event {
        id: "sub-123".into(),
        msg: EventMsg::ApplyPatchApprovalRequest(ev),
    });

    // Approve via key press 'y'
    chat.handle_key_event(KeyEvent::new(KeyCode::Char('y'), KeyModifiers::NONE));

    // Expect a CodexOp with PatchApproval carrying the submission id, not call id
    let mut found = false;
    while let Ok(app_ev) = rx.try_recv() {
        if let AppEvent::CodexOp(Op::PatchApproval { id, decision }) = app_ev {
            assert_eq!(id, "sub-123");
            assert!(matches!(
                decision,
                codex_core::protocol::ReviewDecision::Approved
            ));
            found = true;
            break;
        }
    }
    assert!(found, "expected PatchApproval op to be sent");
}

#[test]
fn apply_patch_full_flow_integration_like() {
    let (mut chat, mut rx, mut op_rx) = make_chatwidget_manual();

    // 1) Backend requests approval
    let mut changes = HashMap::new();
    changes.insert(
        PathBuf::from("pkg.rs"),
        FileChange::Add { content: "".into() },
    );
    chat.handle_codex_event(Event {
        id: "sub-xyz".into(),
        msg: EventMsg::ApplyPatchApprovalRequest(ApplyPatchApprovalRequestEvent {
            call_id: "call-1".into(),
            changes,
            reason: None,
            grant_root: None,
        }),
    });

    // 2) User approves via 'y' and App receives a CodexOp
    chat.handle_key_event(KeyEvent::new(KeyCode::Char('y'), KeyModifiers::NONE));
    let mut maybe_op: Option<Op> = None;
    while let Ok(app_ev) = rx.try_recv() {
        if let AppEvent::CodexOp(op) = app_ev {
            maybe_op = Some(op);
            break;
        }
    }
    let op = maybe_op.expect("expected CodexOp after key press");

    // 3) App forwards to widget.submit_op, which pushes onto codex_op_tx
    chat.submit_op(op);
    let forwarded = op_rx
        .try_recv()
        .expect("expected op forwarded to codex channel");
    match forwarded {
        Op::PatchApproval { id, decision } => {
            assert_eq!(id, "sub-xyz");
            assert!(matches!(
                decision,
                codex_core::protocol::ReviewDecision::Approved
            ));
        }
        other => panic!("unexpected op forwarded: {other:?}"),
    }

    // 4) Simulate patch begin/end events from backend; ensure history cells are emitted
    let mut changes2 = HashMap::new();
    changes2.insert(
        PathBuf::from("pkg.rs"),
        FileChange::Add { content: "".into() },
    );
    chat.handle_codex_event(Event {
        id: "sub-xyz".into(),
        msg: EventMsg::PatchApplyBegin(PatchApplyBeginEvent {
            call_id: "call-1".into(),
            auto_approved: false,
            changes: changes2,
        }),
    });
    chat.handle_codex_event(Event {
        id: "sub-xyz".into(),
        msg: EventMsg::PatchApplyEnd(PatchApplyEndEvent {
            call_id: "call-1".into(),
            stdout: String::from("ok"),
            stderr: String::new(),
            success: true,
        }),
    });
}

#[test]
fn apply_patch_untrusted_shows_approval_modal() {
    let (mut chat, _rx, _op_rx) = make_chatwidget_manual();
    // Ensure approval policy is untrusted (OnRequest)
    chat.config.approval_policy = AskForApproval::OnRequest;

    // Simulate a patch approval request from backend
    let mut changes = HashMap::new();
    changes.insert(
        PathBuf::from("a.rs"),
        FileChange::Add { content: "".into() },
    );
    chat.handle_codex_event(Event {
        id: "sub-1".into(),
        msg: EventMsg::ApplyPatchApprovalRequest(ApplyPatchApprovalRequestEvent {
            call_id: "call-1".into(),
            changes,
            reason: None,
            grant_root: None,
        }),
    });

    // Render and ensure the approval modal title is present
    let area = Rect::new(0, 0, 80, 12);
    let mut buf = Buffer::empty(area);
    (&chat).render_ref(area, &mut buf);

    let mut contains_title = false;
    for y in 0..area.height {
        let mut row = String::new();
        for x in 0..area.width {
            row.push(buf[(x, y)].symbol().chars().next().unwrap_or(' '));
        }
        if row.contains("Apply changes?") {
            contains_title = true;
            break;
        }
    }
    assert!(
        contains_title,
        "expected approval modal to be visible with title 'Apply changes?'"
    );
}

#[test]
fn apply_patch_request_shows_diff_summary() {
    let (mut chat, mut rx, _op_rx) = make_chatwidget_manual();

    // Ensure we are in OnRequest so an approval is surfaced
    chat.config.approval_policy = AskForApproval::OnRequest;

    // Simulate backend asking to apply a patch adding two lines to README.md
    let mut changes = HashMap::new();
    changes.insert(
        PathBuf::from("README.md"),
        FileChange::Add {
            // Two lines (no trailing empty line counted)
            content: "line one\nline two\n".into(),
        },
    );
    chat.handle_codex_event(Event {
        id: "sub-apply".into(),
        msg: EventMsg::ApplyPatchApprovalRequest(ApplyPatchApprovalRequestEvent {
            call_id: "call-apply".into(),
            changes,
            reason: None,
            grant_root: None,
        }),
    });

    // Drain history insertions and verify the diff summary is present
    let cells = drain_insert_history(&mut rx);
    assert!(
        !cells.is_empty(),
        "expected a history cell with the proposed patch summary"
    );
    let blob = lines_to_single_string(cells.last().unwrap());

    // Header should summarize totals
    assert!(
        blob.contains("Proposed Change README.md (+2 -0)"),
        "missing or incorrect diff header: {blob:?}"
    );

    // Per-file summary line should include the file path and counts
    assert!(
        blob.contains("README.md"),
        "missing per-file diff summary: {blob:?}"
    );
}

#[test]
fn plan_update_renders_history_cell() {
    let (mut chat, mut rx, _op_rx) = make_chatwidget_manual();
    let update = UpdatePlanArgs {
        explanation: Some("Adapting plan".to_string()),
        plan: vec![
            PlanItemArg {
                step: "Explore codebase".into(),
                status: StepStatus::Completed,
            },
            PlanItemArg {
                step: "Implement feature".into(),
                status: StepStatus::InProgress,
            },
            PlanItemArg {
                step: "Write tests".into(),
                status: StepStatus::Pending,
            },
        ],
    };
    chat.handle_codex_event(Event {
        id: "sub-1".into(),
        msg: EventMsg::PlanUpdate(update),
    });
    let cells = drain_insert_history(&mut rx);
    assert!(!cells.is_empty(), "expected plan update cell to be sent");
    let blob = lines_to_single_string(cells.last().unwrap());
    assert!(
        blob.contains("Updated Plan"),
        "missing plan header: {blob:?}"
    );
    assert!(blob.contains("Explore codebase"));
    assert!(blob.contains("Implement feature"));
    assert!(blob.contains("Write tests"));
}

#[test]
fn stream_error_is_rendered_to_history() {
    let (mut chat, mut rx, _op_rx) = make_chatwidget_manual();
    let msg = "stream error: stream disconnected before completion: idle timeout waiting for SSE; retrying 1/5 in 211ms…";
    chat.handle_codex_event(Event {
        id: "sub-1".into(),
        msg: EventMsg::StreamError(StreamErrorEvent {
            message: msg.to_string(),
        }),
    });

    let cells = drain_insert_history(&mut rx);
    assert!(!cells.is_empty(), "expected a history cell for StreamError");
    let blob = lines_to_single_string(cells.last().unwrap());
    assert!(blob.contains('⚠'));
    assert!(blob.contains("stream error:"));
    assert!(blob.contains("idle timeout waiting for SSE"));
}

#[test]
fn multiple_agent_messages_in_single_turn_emit_multiple_headers() {
    let (mut chat, mut rx, _op_rx) = make_chatwidget_manual();

    // Begin turn
    chat.handle_codex_event(Event {
        id: "s1".into(),
        msg: EventMsg::TaskStarted(TaskStartedEvent {
            model_context_window: None,
        }),
    });

    // First finalized assistant message
    chat.handle_codex_event(Event {
        id: "s1".into(),
        msg: EventMsg::AgentMessage(AgentMessageEvent {
            message: "First message".into(),
        }),
    });

    // Second finalized assistant message in the same turn
    chat.handle_codex_event(Event {
        id: "s1".into(),
        msg: EventMsg::AgentMessage(AgentMessageEvent {
            message: "Second message".into(),
        }),
    });

    // End turn
    chat.handle_codex_event(Event {
        id: "s1".into(),
        msg: EventMsg::TaskComplete(TaskCompleteEvent {
            last_agent_message: None,
        }),
    });

    let cells = drain_insert_history(&mut rx);
    let combined: String = cells
        .iter()
        .map(|lines| lines_to_single_string(lines))
        .collect();
    assert!(
        combined.contains("First message"),
        "missing first message: {combined}"
    );
    assert!(
        combined.contains("Second message"),
        "missing second message: {combined}"
    );
    let first_idx = combined.find("First message").unwrap();
    let second_idx = combined.find("Second message").unwrap();
    assert!(first_idx < second_idx, "messages out of order: {combined}");
}

#[test]
fn final_reasoning_then_message_without_deltas_are_rendered() {
    let (mut chat, mut rx, _op_rx) = make_chatwidget_manual();

    // No deltas; only final reasoning followed by final message.
    chat.handle_codex_event(Event {
        id: "s1".into(),
        msg: EventMsg::AgentReasoning(AgentReasoningEvent {
            text: "I will first analyze the request.".into(),
        }),
    });
    chat.handle_codex_event(Event {
        id: "s1".into(),
        msg: EventMsg::AgentMessage(AgentMessageEvent {
            message: "Here is the result.".into(),
        }),
    });

    // Drain history and snapshot the combined visible content.
    let cells = drain_insert_history(&mut rx);
    let combined = cells
        .iter()
        .map(|lines| lines_to_single_string(lines))
        .collect::<String>();
    assert_snapshot!(combined);
}

#[test]
fn deltas_then_same_final_message_are_rendered_snapshot() {
    let (mut chat, mut rx, _op_rx) = make_chatwidget_manual();

    // Stream some reasoning deltas first.
    chat.handle_codex_event(Event {
        id: "s1".into(),
        msg: EventMsg::AgentReasoningDelta(AgentReasoningDeltaEvent {
            delta: "I will ".into(),
        }),
    });
    chat.handle_codex_event(Event {
        id: "s1".into(),
        msg: EventMsg::AgentReasoningDelta(AgentReasoningDeltaEvent {
            delta: "first analyze the ".into(),
        }),
    });
    chat.handle_codex_event(Event {
        id: "s1".into(),
        msg: EventMsg::AgentReasoningDelta(AgentReasoningDeltaEvent {
            delta: "request.".into(),
        }),
    });
    chat.handle_codex_event(Event {
        id: "s1".into(),
        msg: EventMsg::AgentReasoning(AgentReasoningEvent {
            text: "request.".into(),
        }),
    });

    // Then stream answer deltas, followed by the exact same final message.
    chat.handle_codex_event(Event {
        id: "s1".into(),
        msg: EventMsg::AgentMessageDelta(AgentMessageDeltaEvent {
            delta: "Here is the ".into(),
        }),
    });
    chat.handle_codex_event(Event {
        id: "s1".into(),
        msg: EventMsg::AgentMessageDelta(AgentMessageDeltaEvent {
            delta: "result.".into(),
        }),
    });

    chat.handle_codex_event(Event {
        id: "s1".into(),
        msg: EventMsg::AgentMessage(AgentMessageEvent {
            message: "Here is the result.".into(),
        }),
    });

    // Snapshot the combined visible content to ensure we render as expected
    // when deltas are followed by the identical final message.
    let cells = drain_insert_history(&mut rx);
    let combined = cells
        .iter()
        .map(|lines| lines_to_single_string(lines))
        .collect::<String>();
    assert_snapshot!(combined);
}

// Combined visual snapshot using vt100 for history + direct buffer overlay for UI.
// This renders the final visual as seen in a terminal: history above, then a blank line,
// then the exec block, another blank line, the status line, a blank line, and the composer.
#[test]
fn chatwidget_exec_and_status_layout_vt100_snapshot() {
    let (mut chat, mut rx, _op_rx) = make_chatwidget_manual();
    chat.handle_codex_event(Event {
        id: "t1".into(),
        msg: EventMsg::AgentMessage(AgentMessageEvent { message: "I’m going to search the repo for where “Change Approved” is rendered to update that view.".into() }),
    });

    chat.handle_codex_event(Event {
        id: "c1".into(),
        msg: EventMsg::ExecCommandBegin(ExecCommandBeginEvent {
            call_id: "c1".into(),
            command: vec!["bash".into(), "-lc".into(), "rg \"Change Approved\"".into()],
            cwd: std::env::current_dir().unwrap_or_else(|_| PathBuf::from(".")),
            parsed_cmd: vec![
                codex_core::parse_command::ParsedCommand::Search {
                    query: Some("Change Approved".into()),
                    path: None,
                    cmd: "rg \"Change Approved\"".into(),
                }
                .into(),
                codex_core::parse_command::ParsedCommand::Read {
                    name: "diff_render.rs".into(),
                    cmd: "cat diff_render.rs".into(),
                }
                .into(),
            ],
        }),
    });
    chat.handle_codex_event(Event {
        id: "c1".into(),
        msg: EventMsg::ExecCommandEnd(ExecCommandEndEvent {
            call_id: "c1".into(),
            stdout: String::new(),
            stderr: String::new(),
            aggregated_output: String::new(),
            exit_code: 0,
            duration: std::time::Duration::from_millis(16000),
            formatted_output: String::new(),
        }),
    });
    chat.handle_codex_event(Event {
        id: "t1".into(),
        msg: EventMsg::TaskStarted(TaskStartedEvent {
            model_context_window: None,
        }),
    });
    chat.handle_codex_event(Event {
        id: "t1".into(),
        msg: EventMsg::AgentReasoningDelta(AgentReasoningDeltaEvent {
            delta: "**Investigating rendering code**".into(),
        }),
    });
    chat.bottom_pane
        .set_composer_text("Summarize recent commits".to_string());

    // Dimensions
    let width: u16 = 80;
    let ui_height: u16 = chat.desired_height(width);
    let vt_height: u16 = 40;
    let viewport = Rect::new(0, vt_height - ui_height, width, ui_height);

    // Use TestBackend for the terminal (no real ANSI emitted by drawing),
    // but capture VT100 escape stream for history insertion with a separate writer.
    let backend = ratatui::backend::TestBackend::new(width, vt_height);
    let mut term = crate::custom_terminal::Terminal::with_options(backend).expect("terminal");
    term.set_viewport_area(viewport);

    // 1) Apply any pending history insertions by emitting ANSI to a buffer via insert_history_lines_to_writer
    let mut ansi: Vec<u8> = Vec::new();
    for lines in drain_insert_history(&mut rx) {
        crate::insert_history::insert_history_lines_to_writer(&mut term, &mut ansi, lines);
    }

    // 2) Render the ChatWidget UI into an off-screen buffer using WidgetRef directly
    let mut ui_buf = Buffer::empty(viewport);
    (&chat).render_ref(viewport, &mut ui_buf);

    // 3) Build VT100 visual from the captured ANSI
    let mut parser = vt100::Parser::new(vt_height, width, 0);
    parser.process(&ansi);
    let mut vt_lines: Vec<String> = (0..vt_height)
        .map(|row| {
            let mut s = String::with_capacity(width as usize);
            for col in 0..width {
                if let Some(cell) = parser.screen().cell(row, col) {
                    if let Some(ch) = cell.contents().chars().next() {
                        s.push(ch);
                    } else {
                        s.push(' ');
                    }
                } else {
                    s.push(' ');
                }
            }
            s.trim_end().to_string()
        })
        .collect();

    // 4) Overlay UI buffer content into the viewport region of the VT output
    for rel_y in 0..viewport.height {
        let y = viewport.y + rel_y;
        let mut line = String::with_capacity(width as usize);
        for x in 0..viewport.width {
            let ch = ui_buf[(viewport.x + x, viewport.y + rel_y)]
                .symbol()
                .chars()
                .next()
                .unwrap_or(' ');
            line.push(ch);
        }
        vt_lines[y as usize] = line.trim_end().to_string();
    }

    let visual = vt_lines.join("\n");
    assert_snapshot!(visual);
}

// E2E vt100 snapshot for complex markdown with indented and nested fenced code blocks
#[test]
fn chatwidget_markdown_code_blocks_vt100_snapshot() {
    let (mut chat, mut rx, _op_rx) = make_chatwidget_manual();

    // Simulate a final agent message via streaming deltas instead of a single message

    chat.handle_codex_event(Event {
        id: "t1".into(),
        msg: EventMsg::TaskStarted(TaskStartedEvent {
            model_context_window: None,
        }),
    });
    // Build a vt100 visual from the history insertions only (no UI overlay)
    let width: u16 = 80;
    let height: u16 = 50;
    let backend = ratatui::backend::TestBackend::new(width, height);
    let mut term = crate::custom_terminal::Terminal::with_options(backend).expect("terminal");
    // Place viewport at the last line so that history lines insert above it
    term.set_viewport_area(Rect::new(0, height - 1, width, 1));

    let mut ansi: Vec<u8> = Vec::new();

    // Simulate streaming via AgentMessageDelta in 2-character chunks (no final AgentMessage).
    let source: &str = r#"

    -- Indented code block (4 spaces)
    SELECT *
    FROM "users"
    WHERE "email" LIKE '%@example.com';

````markdown
```sh
printf 'fenced within fenced\n'
```
````

```jsonc
{
  // comment allowed in jsonc
  "path": "C:\\Program Files\\App",
  "regex": "^foo.*(bar)?$"
}
```
"#;

    let mut it = source.chars();
    loop {
        let mut delta = String::new();
        match it.next() {
            Some(c) => delta.push(c),
            None => break,
        }
        if let Some(c2) = it.next() {
            delta.push(c2);
        }

        chat.handle_codex_event(Event {
            id: "t1".into(),
            msg: EventMsg::AgentMessageDelta(AgentMessageDeltaEvent { delta }),
        });
        // Drive commit ticks and drain emitted history lines into the vt100 buffer.
        loop {
            chat.on_commit_tick();
            let mut inserted_any = false;
            while let Ok(app_ev) = rx.try_recv() {
                if let AppEvent::InsertHistoryCell(cell) = app_ev {
                    let lines = cell.display_lines(width);
                    crate::insert_history::insert_history_lines_to_writer(
                        &mut term, &mut ansi, lines,
                    );
                    inserted_any = true;
                }
            }
            if !inserted_any {
                break;
            }
        }
    }

    // Finalize the stream without sending a final AgentMessage, to flush any tail.
    chat.handle_codex_event(Event {
        id: "t1".into(),
        msg: EventMsg::TaskComplete(TaskCompleteEvent {
            last_agent_message: None,
        }),
    });
    for lines in drain_insert_history(&mut rx) {
        crate::insert_history::insert_history_lines_to_writer(&mut term, &mut ansi, lines);
    }

    let mut parser = vt100::Parser::new(height, width, 0);
    parser.process(&ansi);

    let mut vt_lines: Vec<String> = (0..height)
        .map(|row| {
            let mut s = String::with_capacity(width as usize);
            for col in 0..width {
                if let Some(cell) = parser.screen().cell(row, col) {
                    if let Some(ch) = cell.contents().chars().next() {
                        s.push(ch);
                    } else {
                        s.push(' ');
                    }
                } else {
                    s.push(' ');
                }
            }
            s.trim_end().to_string()
        })
        .collect();

    // Compact trailing blank rows for a stable snapshot
    while matches!(vt_lines.last(), Some(l) if l.trim().is_empty()) {
        vt_lines.pop();
    }
    let visual = vt_lines.join("\n");
    assert_snapshot!(visual);
}<|MERGE_RESOLUTION|>--- conflicted
+++ resolved
@@ -483,16 +483,12 @@
         pending_notification: None,
         is_review_mode: false,
         review_orchestrator: None,
-<<<<<<< HEAD
-        tui_notifications: TuiNotifications::Enabled(false),
         focused_subagent: None,
         subagents: std::collections::BTreeMap::new(),
         subagent_tasks: std::collections::BTreeSet::new(),
         subagent_status_messages: std::collections::BTreeMap::new(),
-=======
         ghost_snapshots: Vec::new(),
-        ghost_snapshots_disabled: false,
->>>>>>> cefc228b
+        ghost_snapshots_disabled: true,
     };
     (widget, rx, op_rx)
 }
