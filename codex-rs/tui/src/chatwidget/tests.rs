--- conflicted
+++ resolved
@@ -1,12 +1,7 @@
 use super::*;
 use crate::app_event::AppEvent;
-use crate::app_event::ReviewBranchMode;
 use crate::app_event_sender::AppEventSender;
-<<<<<<< HEAD
-use crate::pr_checks::PrChecksOutcome;
-=======
 use crate::test_backend::VT100Backend;
->>>>>>> 618a42ad
 use codex_core::AuthManager;
 use codex_core::CodexAuth;
 use codex_core::config::Config;
@@ -27,7 +22,6 @@
 use codex_core::protocol::ExecCommandEndEvent;
 use codex_core::protocol::ExitedReviewModeEvent;
 use codex_core::protocol::FileChange;
-use codex_core::protocol::InputItem;
 use codex_core::protocol::InputMessageKind;
 use codex_core::protocol::Op;
 use codex_core::protocol::PatchApplyBeginEvent;
@@ -334,7 +328,6 @@
         stream_controller: None,
         running_commands: HashMap::new(),
         task_complete_pending: false,
-        pr_checks_in_progress: false,
         interrupts: InterruptManager::new(),
         reasoning_buffer: String::new(),
         full_reasoning_buffer: String::new(),
@@ -345,7 +338,6 @@
         suppress_session_configured_redraw: false,
         pending_notification: None,
         is_review_mode: false,
-        review_orchestrator: None,
         ghost_snapshots: Vec::new(),
         ghost_snapshots_disabled: false,
         needs_final_message_separator: false,
@@ -717,9 +709,9 @@
     chat.open_review_popup();
 
     // Move selection down to the fourth item: "Custom review instructions"
-    for _ in 0..4 {
-        chat.handle_key_event(KeyEvent::new(KeyCode::Down, KeyModifiers::NONE));
-    }
+    chat.handle_key_event(KeyEvent::new(KeyCode::Down, KeyModifiers::NONE));
+    chat.handle_key_event(KeyEvent::new(KeyCode::Down, KeyModifiers::NONE));
+    chat.handle_key_event(KeyEvent::new(KeyCode::Down, KeyModifiers::NONE));
     // Activate
     chat.handle_key_event(KeyEvent::new(KeyCode::Enter, KeyModifiers::NONE));
 
@@ -911,8 +903,7 @@
 
     // Open the branch picker submenu (child view). Using a temp cwd with no git repo is fine.
     let cwd = std::env::temp_dir();
-    chat.show_review_branch_picker(&cwd, ReviewBranchMode::Standard)
-        .await;
+    chat.show_review_branch_picker(&cwd).await;
 
     // Verify child view header.
     let header = render_bottom_first_row(&chat, 60);
@@ -1378,132 +1369,6 @@
     }
 }
 
-#[test]
-fn pr_checks_success_records_info_history() {
-    let (mut chat, mut rx, mut op_rx) = make_chatwidget_manual();
-    chat.pr_checks_in_progress = true;
-
-    chat.on_pr_checks_finished(PrChecksOutcome {
-        success: true,
-        exit_status: Some(0),
-        stdout: "all checks passing".into(),
-        stderr: String::new(),
-        spawn_error: None,
-    });
-
-    assert!(!chat.pr_checks_in_progress, "flag should reset");
-    assert!(
-        op_rx.try_recv().is_err(),
-        "success should not send user input"
-    );
-
-    let cells = drain_insert_history(&mut rx);
-    assert_eq!(cells.len(), 1, "expected single info entry");
-    let blob = lines_to_single_string(cells.last().unwrap());
-    assert!(
-        blob.contains("`gh pr checks --watch` completed successfully."),
-        "info entry should mention success"
-    );
-    assert!(
-        blob.contains("stdout:\n```\nall checks passing"),
-        "info entry should include stdout snippet"
-    );
-}
-
-#[test]
-fn pr_checks_failure_sends_fix_prompt() {
-    let (mut chat, mut rx, mut op_rx) = make_chatwidget_manual();
-
-    chat.on_pr_checks_finished(PrChecksOutcome {
-        success: false,
-        exit_status: Some(1),
-        stdout: "lint failure".into(),
-        stderr: "test panic".into(),
-        spawn_error: None,
-    });
-
-    assert!(!chat.pr_checks_in_progress, "flag should reset");
-
-    let cells = drain_insert_history(&mut rx);
-    assert!(
-        cells.iter().any(|lines| {
-            let blob = lines_to_single_string(lines);
-            blob.contains("failed with exit code 1")
-        }),
-        "history should contain failure error message"
-    );
-
-    let op = op_rx.try_recv().expect("expected user prompt");
-    match op {
-        Op::UserInput { items } => {
-            assert_eq!(items.len(), 1);
-            match &items[0] {
-                InputItem::Text { text } => {
-                    assert!(
-                        text.contains("Please fix the issues reported by the PR checks."),
-                        "submitted prompt should instruct fixing"
-                    );
-                    assert!(
-                        text.contains("stdout:\n```\nlint failure"),
-                        "prompt should include stdout snippet"
-                    );
-                    assert!(
-                        text.contains("stderr:\n```\ntest panic"),
-                        "prompt should include stderr snippet"
-                    );
-                    assert!(
-                        text.contains("run the `run_pr_checks` tool"),
-                        "prompt should point to run_pr_checks tool"
-                    );
-                }
-                other => panic!("unexpected input item: {other:?}"),
-            }
-        }
-        other => panic!("unexpected op: {other:?}"),
-    }
-}
-
-#[test]
-fn pr_checks_spawn_error_reports_issue() {
-    let (mut chat, mut rx, mut op_rx) = make_chatwidget_manual();
-
-    chat.on_pr_checks_finished(PrChecksOutcome::failure_with_error(
-        "gh executable not found".into(),
-    ));
-
-    assert!(!chat.pr_checks_in_progress, "flag should reset");
-
-    let cells = drain_insert_history(&mut rx);
-    assert!(
-        cells.iter().any(|lines| {
-            let blob = lines_to_single_string(lines);
-            blob.contains("could not be executed")
-        }),
-        "history should mention spawn error"
-    );
-
-    let op = op_rx.try_recv().expect("expected user prompt");
-    match op {
-        Op::UserInput { items } => {
-            assert_eq!(items.len(), 1);
-            match &items[0] {
-                InputItem::Text { text } => {
-                    assert!(
-                        text.contains("gh executable not found"),
-                        "prompt should include spawn error"
-                    );
-                    assert!(
-                        text.contains("run the `run_pr_checks` tool"),
-                        "prompt should point to run_pr_checks tool"
-                    );
-                }
-                other => panic!("unexpected input item: {other:?}"),
-            }
-        }
-        other => panic!("unexpected op: {other:?}"),
-    }
-}
-
 // Snapshot test: status widget + approval modal active together
 // The modal takes precedence visually; this captures the layout with a running
 // task (status indicator active) while an approval request is shown.
