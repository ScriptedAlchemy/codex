[package]
edition = "2024"
name = "codex-cli"
version = { workspace = true }

[[bin]]
name = "codex"
path = "src/main.rs"

[lib]
name = "codex_cli"
path = "src/lib.rs"

[lints]
workspace = true

[dependencies]
anyhow = { workspace = true }
clap = { workspace = true, features = ["derive"] }
clap_complete = { workspace = true }
codex-arg0 = { workspace = true }
codex-chatgpt = { workspace = true }
codex-common = { workspace = true, features = ["cli"] }
codex-core = { workspace = true }
codex-exec = { workspace = true }
codex-login = { workspace = true }
codex-mcp-server = { workspace = true }
codex-protocol = { workspace = true }
codex-protocol-ts = { workspace = true }
codex-proxy = { workspace = true }
codex-responses-api-proxy = { workspace = true }
codex-tui = { workspace = true }
<<<<<<< HEAD
=======
ctor = { workspace = true }
owo-colors = { workspace = true }
>>>>>>> cefc228b
serde_json = { workspace = true }
supports-color = { workspace = true }
tokio = { workspace = true, features = [
    "io-std",
    "macros",
    "process",
    "rt-multi-thread",
    "signal",
] }
tracing = { workspace = true }
tracing-subscriber = { workspace = true }

[target.'cfg(target_os = "linux")'.dependencies]
libc = { workspace = true }

[target.'cfg(target_os = "android")'.dependencies]
libc = { workspace = true }

[target.'cfg(target_os = "macos")'.dependencies]
libc = { workspace = true }

<<<<<<< HEAD
[dev-dependencies]
=======
[dev-dependencies]
# Retain empty table for future integration tests; dependencies will be added as needed.
>>>>>>> cefc228b
<|MERGE_RESOLUTION|>--- conflicted
+++ resolved
@@ -30,11 +30,8 @@
 codex-proxy = { workspace = true }
 codex-responses-api-proxy = { workspace = true }
 codex-tui = { workspace = true }
-<<<<<<< HEAD
-=======
 ctor = { workspace = true }
 owo-colors = { workspace = true }
->>>>>>> cefc228b
 serde_json = { workspace = true }
 supports-color = { workspace = true }
 tokio = { workspace = true, features = [
@@ -56,9 +53,5 @@
 [target.'cfg(target_os = "macos")'.dependencies]
 libc = { workspace = true }
 
-<<<<<<< HEAD
 [dev-dependencies]
-=======
-[dev-dependencies]
-# Retain empty table for future integration tests; dependencies will be added as needed.
->>>>>>> cefc228b
+# Retain empty table for future integration tests; dependencies will be added as needed.