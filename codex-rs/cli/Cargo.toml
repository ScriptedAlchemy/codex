[package]
edition = "2024"
name = "codex-cli"
version = { workspace = true }

[[bin]]
name = "codex"
path = "src/main.rs"

[lib]
name = "codex_cli"
path = "src/lib.rs"

[lints]
workspace = true

[dependencies]
anyhow = { workspace = true }
clap = { workspace = true, features = ["derive"] }
clap_complete = { workspace = true }
codex-arg0 = { workspace = true }
codex-chatgpt = { workspace = true }
codex-common = { workspace = true, features = ["cli"] }
codex-core = { workspace = true }
codex-exec = { workspace = true }
codex-login = { workspace = true }
codex-mcp-server = { workspace = true }
codex-process-hardening = { workspace = true }
codex-protocol = { workspace = true }
codex-protocol-ts = { workspace = true }
<<<<<<< HEAD
codex-proxy = { workspace = true }
codex-responses-api-proxy = { workspace = true }
=======
>>>>>>> 618a42ad
codex-tui = { workspace = true }
ctor = { workspace = true }
owo-colors = { workspace = true }
serde_json = { workspace = true }
supports-color = { workspace = true }
tokio = { workspace = true, features = [
    "io-std",
    "macros",
    "process",
    "rt-multi-thread",
    "signal",
] }
tracing = { workspace = true }
tracing-subscriber = { workspace = true }

[dev-dependencies]
# Retain empty table for future integration tests; dependencies will be added as needed.<|MERGE_RESOLUTION|>--- conflicted
+++ resolved
@@ -28,11 +28,6 @@
 codex-process-hardening = { workspace = true }
 codex-protocol = { workspace = true }
 codex-protocol-ts = { workspace = true }
-<<<<<<< HEAD
-codex-proxy = { workspace = true }
-codex-responses-api-proxy = { workspace = true }
-=======
->>>>>>> 618a42ad
 codex-tui = { workspace = true }
 ctor = { workspace = true }
 owo-colors = { workspace = true }
@@ -49,4 +44,7 @@
 tracing-subscriber = { workspace = true }
 
 [dev-dependencies]
-# Retain empty table for future integration tests; dependencies will be added as needed.+assert_cmd = { workspace = true }
+predicates = { workspace = true }
+pretty_assertions = { workspace = true }
+tempfile = { workspace = true }