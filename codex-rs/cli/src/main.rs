use clap::CommandFactory;
use clap::Parser;
use clap_complete::Shell;
use clap_complete::generate;
use codex_arg0::arg0_dispatch_or_else;
use codex_chatgpt::apply_command::ApplyCommand;
use codex_chatgpt::apply_command::run_apply_command;
use codex_cli::LandlockCommand;
use codex_cli::SeatbeltCommand;
use codex_cli::login::run_login_status;
use codex_cli::login::run_login_with_api_key;
use codex_cli::login::run_login_with_chatgpt;
use codex_cli::login::run_logout;
use codex_cli::proto;
use codex_common::CliConfigOverrides;
use codex_exec::Cli as ExecCli;
use codex_tui::Cli as TuiCli;
use std::path::PathBuf;

use crate::proto::ProtoCli;

/// Codex CLI
///
/// If no subcommand is specified, options will be forwarded to the interactive CLI.
#[derive(Debug, Parser)]
#[clap(
    author,
    version,
    // If a sub‑command is given, ignore requirements of the default args.
    subcommand_negates_reqs = true,
    // The executable is sometimes invoked via a platform‑specific name like
    // `codex-x86_64-unknown-linux-musl`, but the help output should always use
    // the generic `codex` command name that users run.
    bin_name = "codex"
)]
struct MultitoolCli {
    #[clap(flatten)]
    pub config_overrides: CliConfigOverrides,

    #[clap(flatten)]
    interactive: TuiCli,

    #[clap(subcommand)]
    subcommand: Option<Subcommand>,
}

#[derive(Debug, clap::Subcommand)]
enum Subcommand {
    /// Run Codex non-interactively.
    #[clap(visible_alias = "e")]
    Exec(ExecCli),

    /// Manage login.
    Login(LoginCommand),

    /// Remove stored authentication credentials.
    Logout(LogoutCommand),

    /// Experimental: run Codex as an MCP server.
    Mcp,

    /// Run the Protocol stream via stdin/stdout
    #[clap(visible_alias = "p")]
    Proto(ProtoCli),

    /// Generate shell completion scripts.
    Completion(CompletionCommand),

    /// Internal debugging commands.
    Debug(DebugArgs),

    /// Apply the latest diff produced by Codex agent as a `git apply` to your local working tree.
    #[clap(visible_alias = "a")]
    Apply(ApplyCommand),

    /// Internal: generate TypeScript protocol bindings.
    #[clap(hide = true)]
    GenerateTs(GenerateTsCommand),
}

#[derive(Debug, Parser)]
struct CompletionCommand {
    /// Shell to generate completions for
    #[clap(value_enum, default_value_t = Shell::Bash)]
    shell: Shell,
}

#[derive(Debug, Parser)]
struct DebugArgs {
    #[command(subcommand)]
    cmd: DebugCommand,
}

#[derive(Debug, clap::Subcommand)]
enum DebugCommand {
    /// Run a command under Seatbelt (macOS only).
    Seatbelt(SeatbeltCommand),

    /// Run a command under Landlock+seccomp (Linux only).
    Landlock(LandlockCommand),
}

#[derive(Debug, Parser)]
struct LoginCommand {
    #[clap(skip)]
    config_overrides: CliConfigOverrides,

    #[arg(long = "api-key", value_name = "API_KEY")]
    api_key: Option<String>,

    #[command(subcommand)]
    action: Option<LoginSubcommand>,
}

#[derive(Debug, clap::Subcommand)]
enum LoginSubcommand {
    /// Show login status.
    Status,
}

#[derive(Debug, Parser)]
struct LogoutCommand {
    #[clap(skip)]
    config_overrides: CliConfigOverrides,
}

#[derive(Debug, Parser)]
struct GenerateTsCommand {
    /// Output directory where .ts files will be written
    #[arg(short = 'o', long = "out", value_name = "DIR")]
    out_dir: PathBuf,

    /// Optional path to the Prettier executable to format generated files
    #[arg(short = 'p', long = "prettier", value_name = "PRETTIER_BIN")]
    prettier: Option<PathBuf>,
}

fn main() -> anyhow::Result<()> {
    arg0_dispatch_or_else(|codex_linux_sandbox_exe| async move {
        cli_main(codex_linux_sandbox_exe).await?;
        Ok(())
    })
}

async fn cli_main(codex_linux_sandbox_exe: Option<PathBuf>) -> anyhow::Result<()> {
    let cli = MultitoolCli::parse();

    match cli.subcommand {
        None => {
<<<<<<< HEAD
            let mut tui_cli = cli.interactive;
            prepend_config_flags(&mut tui_cli.config_overrides, cli.config_overrides);
            let usage = codex_tui::run_main(tui_cli, codex_linux_sandbox_exe).await?;
            if !usage.is_zero() {
                println!("{}", codex_core::protocol::FinalOutput::from(usage));
=======
            prepend_config_flags(
                &mut interactive.config_overrides,
                root_config_overrides.clone(),
            );
            let usage = codex_tui::run_main(interactive, codex_linux_sandbox_exe).await?;
            if !usage.token_usage.is_zero() {
                println!(
                    "{}",
                    codex_core::protocol::FinalOutput::from(usage.token_usage)
                );
>>>>>>> 42d335de
            }
        }
        Some(Subcommand::Exec(mut exec_cli)) => {
            prepend_config_flags(&mut exec_cli.config_overrides, cli.config_overrides);
            codex_exec::run_main(exec_cli, codex_linux_sandbox_exe).await?;
        }
        Some(Subcommand::Mcp) => {
            codex_mcp_server::run_main(codex_linux_sandbox_exe, cli.config_overrides).await?;
        }
        Some(Subcommand::Login(mut login_cli)) => {
            prepend_config_flags(&mut login_cli.config_overrides, cli.config_overrides);
            match login_cli.action {
                Some(LoginSubcommand::Status) => {
                    run_login_status(login_cli.config_overrides).await;
                }
                None => {
                    if let Some(api_key) = login_cli.api_key {
                        run_login_with_api_key(login_cli.config_overrides, api_key).await;
                    } else {
                        run_login_with_chatgpt(login_cli.config_overrides).await;
                    }
                }
            }
        }
        Some(Subcommand::Logout(mut logout_cli)) => {
            prepend_config_flags(&mut logout_cli.config_overrides, cli.config_overrides);
            run_logout(logout_cli.config_overrides).await;
        }
        Some(Subcommand::Proto(mut proto_cli)) => {
            prepend_config_flags(&mut proto_cli.config_overrides, cli.config_overrides);
            proto::run_main(proto_cli).await?;
        }
        Some(Subcommand::Completion(completion_cli)) => {
            print_completion(completion_cli);
        }
        Some(Subcommand::Debug(debug_args)) => match debug_args.cmd {
            DebugCommand::Seatbelt(mut seatbelt_cli) => {
                prepend_config_flags(&mut seatbelt_cli.config_overrides, cli.config_overrides);
                codex_cli::debug_sandbox::run_command_under_seatbelt(
                    seatbelt_cli,
                    codex_linux_sandbox_exe,
                )
                .await?;
            }
            DebugCommand::Landlock(mut landlock_cli) => {
                prepend_config_flags(&mut landlock_cli.config_overrides, cli.config_overrides);
                codex_cli::debug_sandbox::run_command_under_landlock(
                    landlock_cli,
                    codex_linux_sandbox_exe,
                )
                .await?;
            }
        },
        Some(Subcommand::Apply(mut apply_cli)) => {
            prepend_config_flags(&mut apply_cli.config_overrides, cli.config_overrides);
            run_apply_command(apply_cli, None).await?;
        }
        Some(Subcommand::GenerateTs(gen_cli)) => {
            codex_protocol_ts::generate_ts(&gen_cli.out_dir, gen_cli.prettier.as_deref())?;
        }
    }

    Ok(())
}

/// Prepend root-level overrides so they have lower precedence than
/// CLI-specific ones specified after the subcommand (if any).
fn prepend_config_flags(
    subcommand_config_overrides: &mut CliConfigOverrides,
    cli_config_overrides: CliConfigOverrides,
) {
    subcommand_config_overrides
        .raw_overrides
        .splice(0..0, cli_config_overrides.raw_overrides);
}

fn print_completion(cmd: CompletionCommand) {
    let mut app = MultitoolCli::command();
    let name = "codex";
    generate(cmd.shell, &mut app, name, &mut std::io::stdout());
}<|MERGE_RESOLUTION|>--- conflicted
+++ resolved
@@ -147,13 +147,9 @@
 
     match cli.subcommand {
         None => {
-<<<<<<< HEAD
-            let mut tui_cli = cli.interactive;
-            prepend_config_flags(&mut tui_cli.config_overrides, cli.config_overrides);
-            let usage = codex_tui::run_main(tui_cli, codex_linux_sandbox_exe).await?;
-            if !usage.is_zero() {
-                println!("{}", codex_core::protocol::FinalOutput::from(usage));
-=======
+            // Use the interactive CLI path; clone root overrides so other arms can still move them.
+            let mut interactive = cli.interactive;
+            let root_config_overrides = cli.config_overrides.clone();
             prepend_config_flags(
                 &mut interactive.config_overrides,
                 root_config_overrides.clone(),
@@ -164,7 +160,6 @@
                     "{}",
                     codex_core::protocol::FinalOutput::from(usage.token_usage)
                 );
->>>>>>> 42d335de
             }
         }
         Some(Subcommand::Exec(mut exec_cli)) => {
