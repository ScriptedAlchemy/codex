use std::collections::HashSet;
use std::path::Component;
use std::path::Path;
use std::path::PathBuf;

use codex_apply_patch::ApplyPatchAction;
use codex_apply_patch::ApplyPatchFileChange;

use crate::exec::SandboxType;

use crate::command_safety::is_dangerous_command::command_might_be_dangerous;
use crate::command_safety::is_safe_command::is_known_safe_command;
use crate::protocol::AskForApproval;
use crate::protocol::SandboxPolicy;

#[derive(Debug, PartialEq)]
pub enum SafetyCheck {
    AutoApprove { sandbox_type: SandboxType },
    AskUser,
    Reject { reason: String },
}

pub fn assess_patch_safety(
    action: &ApplyPatchAction,
    policy: AskForApproval,
    sandbox_policy: &SandboxPolicy,
    cwd: &Path,
) -> SafetyCheck {
    if action.is_empty() {
        return SafetyCheck::Reject {
            reason: "empty patch".to_string(),
        };
    }

    match policy {
        AskForApproval::OnFailure | AskForApproval::Never | AskForApproval::OnRequest => {
            // Continue to see if this can be auto-approved.
        }
        // TODO(ragona): I'm not sure this is actually correct? I believe in this case
        // we want to continue to the writable paths check before asking the user.
        AskForApproval::UnlessTrusted => {
            return SafetyCheck::AskUser;
        }
    }

    // Even though the patch *appears* to be constrained to writable paths, it
    // is possible that paths in the patch are hard links to files outside the
    // writable roots, so we should still run `apply_patch` in a sandbox in that
    // case.
    if is_write_patch_constrained_to_writable_paths(action, sandbox_policy, cwd)
        || policy == AskForApproval::OnFailure
    {
        // Only auto‑approve when we can actually enforce a sandbox. Otherwise
        // fall back to asking the user because the patch may touch arbitrary
        // paths outside the project.
        match get_platform_sandbox() {
            Some(sandbox_type) => SafetyCheck::AutoApprove { sandbox_type },
            None if sandbox_policy == &SandboxPolicy::DangerFullAccess => {
                // If the user has explicitly requested DangerFullAccess, then
                // we can auto-approve even without a sandbox.
                SafetyCheck::AutoApprove {
                    sandbox_type: SandboxType::None,
                }
            }
            None => SafetyCheck::AskUser,
        }
    } else if policy == AskForApproval::Never {
        SafetyCheck::Reject {
            reason: "writing outside of the project; rejected by user approval settings"
                .to_string(),
        }
    } else {
        SafetyCheck::AskUser
    }
}

/// For a command to be run _without_ a sandbox, one of the following must be
/// true:
///
/// - the user has explicitly approved the command
/// - the command is on the "known safe" list
/// - `DangerFullAccess` was specified and `UnlessTrusted` was not
pub fn assess_command_safety(
    command: &[String],
    approval_policy: AskForApproval,
    sandbox_policy: &SandboxPolicy,
    approved: &HashSet<Vec<String>>,
    with_escalated_permissions: bool,
) -> SafetyCheck {
    // Some commands look dangerous. Even if they are run inside a sandbox,
    // unless the user has explicitly approved them, we should ask,
<<<<<<< HEAD
    // regardless of the approval policy and sandbox policy.
    if command_might_be_dangerous(command) && !approved.contains(command) {
=======
    // or reject if the approval_policy tells us not to ask.
    if command_might_be_dangerous(command) && !approved.contains(command) {
        if approval_policy == AskForApproval::Never {
            return SafetyCheck::Reject {
                reason: "dangerous command detected; rejected by user approval settings"
                    .to_string(),
            };
        }

>>>>>>> 55801700
        return SafetyCheck::AskUser;
    }

    // A command is "trusted" because either:
    // - it belongs to a set of commands we consider "safe" by default, or
    // - the user has explicitly approved the command for this session
    //
    // Currently, whether a command is "trusted" is a simple boolean, but we
    // should include more metadata on this command test to indicate whether it
    // should be run inside a sandbox or not. (This could be something the user
    // defines as part of `execpolicy`.)
    //
    // For example, when `is_known_safe_command(command)` returns `true`, it
    // would probably be fine to run the command in a sandbox, but when
    // `approved.contains(command)` is `true`, the user may have approved it for
    // the session _because_ they know it needs to run outside a sandbox.

    if is_known_safe_command(command) || approved.contains(command) {
        return SafetyCheck::AutoApprove {
            sandbox_type: SandboxType::None,
        };
    }

    assess_safety_for_untrusted_command(approval_policy, sandbox_policy, with_escalated_permissions)
}

pub(crate) fn assess_safety_for_untrusted_command(
    approval_policy: AskForApproval,
    sandbox_policy: &SandboxPolicy,
    with_escalated_permissions: bool,
) -> SafetyCheck {
    use AskForApproval::*;
    use SandboxPolicy::*;

    match (approval_policy, sandbox_policy) {
        (UnlessTrusted, _) => {
            // Even though the user may have opted into DangerFullAccess,
            // they also requested that we ask for approval for untrusted
            // commands.
            SafetyCheck::AskUser
        }
        (OnFailure, DangerFullAccess)
        | (Never, DangerFullAccess)
        | (OnRequest, DangerFullAccess) => SafetyCheck::AutoApprove {
            sandbox_type: SandboxType::None,
        },
        (OnRequest, ReadOnly) | (OnRequest, WorkspaceWrite { .. }) => {
            if with_escalated_permissions {
                SafetyCheck::AskUser
            } else {
                match get_platform_sandbox() {
                    Some(sandbox_type) => SafetyCheck::AutoApprove { sandbox_type },
                    // Fall back to asking since the command is untrusted and
                    // we do not have a sandbox available
                    None => SafetyCheck::AskUser,
                }
            }
        }
        (Never, ReadOnly)
        | (Never, WorkspaceWrite { .. })
        | (OnFailure, ReadOnly)
        | (OnFailure, WorkspaceWrite { .. }) => {
            match get_platform_sandbox() {
                Some(sandbox_type) => SafetyCheck::AutoApprove { sandbox_type },
                None => {
                    if matches!(approval_policy, OnFailure) {
                        // Since the command is not trusted, even though the
                        // user has requested to only ask for approval on
                        // failure, we will ask the user because no sandbox is
                        // available.
                        SafetyCheck::AskUser
                    } else {
                        // We are in non-interactive mode and lack approval, so
                        // all we can do is reject the command.
                        SafetyCheck::Reject {
                            reason: "auto-rejected because command is not on trusted list"
                                .to_string(),
                        }
                    }
                }
            }
        }
    }
}

pub fn get_platform_sandbox() -> Option<SandboxType> {
    if cfg!(target_os = "macos") {
        Some(SandboxType::MacosSeatbelt)
    } else if cfg!(target_os = "linux") {
        Some(SandboxType::LinuxSeccomp)
    } else {
        None
    }
}

fn is_write_patch_constrained_to_writable_paths(
    action: &ApplyPatchAction,
    sandbox_policy: &SandboxPolicy,
    cwd: &Path,
) -> bool {
    // Early‑exit if there are no declared writable roots.
    let writable_roots = match sandbox_policy {
        SandboxPolicy::ReadOnly => {
            return false;
        }
        SandboxPolicy::DangerFullAccess => {
            return true;
        }
        SandboxPolicy::WorkspaceWrite { .. } => sandbox_policy.get_writable_roots_with_cwd(cwd),
    };

    // Normalize a path by removing `.` and resolving `..` without touching the
    // filesystem (works even if the file does not exist).
    fn normalize(path: &Path) -> Option<PathBuf> {
        let mut out = PathBuf::new();
        for comp in path.components() {
            match comp {
                Component::ParentDir => {
                    out.pop();
                }
                Component::CurDir => { /* skip */ }
                other => out.push(other.as_os_str()),
            }
        }
        Some(out)
    }

    // Determine whether `path` is inside **any** writable root. Both `path`
    // and roots are converted to absolute, normalized forms before the
    // prefix check.
    let is_path_writable = |p: &PathBuf| {
        let abs = if p.is_absolute() {
            p.clone()
        } else {
            cwd.join(p)
        };
        let abs = match normalize(&abs) {
            Some(v) => v,
            None => return false,
        };

        writable_roots
            .iter()
            .any(|writable_root| writable_root.is_path_writable(&abs))
    };

    for (path, change) in action.changes() {
        match change {
            ApplyPatchFileChange::Add { .. } | ApplyPatchFileChange::Delete { .. } => {
                if !is_path_writable(path) {
                    return false;
                }
            }
            ApplyPatchFileChange::Update { move_path, .. } => {
                if !is_path_writable(path) {
                    return false;
                }
                if let Some(dest) = move_path
                    && !is_path_writable(dest)
                {
                    return false;
                }
            }
        }
    }

    true
}

#[cfg(test)]
mod tests {
    use super::*;
    use tempfile::TempDir;

    #[test]
    fn test_writable_roots_constraint() {
        // Use a temporary directory as our workspace to avoid touching
        // the real current working directory.
        let tmp = TempDir::new().unwrap();
        let cwd = tmp.path().to_path_buf();
        let parent = cwd.parent().unwrap().to_path_buf();

        // Helper to build a single‑entry patch that adds a file at `p`.
        let make_add_change = |p: PathBuf| ApplyPatchAction::new_add_for_test(&p, "".to_string());

        let add_inside = make_add_change(cwd.join("inner.txt"));
        let add_outside = make_add_change(parent.join("outside.txt"));

        // Policy limited to the workspace only; exclude system temp roots so
        // only `cwd` is writable by default.
        let policy_workspace_only = SandboxPolicy::WorkspaceWrite {
            writable_roots: vec![],
            network_access: false,
            exclude_tmpdir_env_var: true,
            exclude_slash_tmp: true,
        };

        assert!(is_write_patch_constrained_to_writable_paths(
            &add_inside,
            &policy_workspace_only,
            &cwd,
        ));

        assert!(!is_write_patch_constrained_to_writable_paths(
            &add_outside,
            &policy_workspace_only,
            &cwd,
        ));

        // With the parent dir explicitly added as a writable root, the
        // outside write should be permitted.
        let policy_with_parent = SandboxPolicy::WorkspaceWrite {
            writable_roots: vec![parent],
            network_access: false,
            exclude_tmpdir_env_var: true,
            exclude_slash_tmp: true,
        };
        assert!(is_write_patch_constrained_to_writable_paths(
            &add_outside,
            &policy_with_parent,
            &cwd,
        ));
    }

    #[test]
    fn test_request_escalated_privileges() {
        // Should not be a trusted command
        let command = vec!["git commit".to_string()];
        let approval_policy = AskForApproval::OnRequest;
        let sandbox_policy = SandboxPolicy::ReadOnly;
        let approved: HashSet<Vec<String>> = HashSet::new();
        let request_escalated_privileges = true;

        let safety_check = assess_command_safety(
            &command,
            approval_policy,
            &sandbox_policy,
            &approved,
            request_escalated_privileges,
        );

        assert_eq!(safety_check, SafetyCheck::AskUser);
    }

    #[test]
    fn dangerous_command_allowed_if_explicitly_approved() {
        let command = vec!["git".to_string(), "reset".to_string(), "--hard".to_string()];
        let approval_policy = AskForApproval::OnRequest;
        let sandbox_policy = SandboxPolicy::ReadOnly;
        let mut approved: HashSet<Vec<String>> = HashSet::new();
        approved.insert(command.clone());
        let request_escalated_privileges = false;

        let safety_check = assess_command_safety(
            &command,
            approval_policy,
            &sandbox_policy,
            &approved,
            request_escalated_privileges,
        );

        assert_eq!(
            safety_check,
            SafetyCheck::AutoApprove {
                sandbox_type: SandboxType::None
            }
        );
    }

    #[test]
    fn dangerous_command_not_allowed_if_not_explicitly_approved() {
        let command = vec!["git".to_string(), "reset".to_string(), "--hard".to_string()];
        let approval_policy = AskForApproval::Never;
        let sandbox_policy = SandboxPolicy::ReadOnly;
        let approved: HashSet<Vec<String>> = HashSet::new();
        let request_escalated_privileges = false;

        let safety_check = assess_command_safety(
            &command,
            approval_policy,
            &sandbox_policy,
            &approved,
            request_escalated_privileges,
        );

<<<<<<< HEAD
        assert_eq!(safety_check, SafetyCheck::AskUser);
=======
        assert_eq!(
            safety_check,
            SafetyCheck::Reject {
                reason: "dangerous command detected; rejected by user approval settings"
                    .to_string(),
            }
        );
>>>>>>> 55801700
    }

    #[test]
    fn test_request_escalated_privileges_no_sandbox_fallback() {
        let command = vec!["git".to_string(), "commit".to_string()];
        let approval_policy = AskForApproval::OnRequest;
        let sandbox_policy = SandboxPolicy::ReadOnly;
        let approved: HashSet<Vec<String>> = HashSet::new();
        let request_escalated_privileges = false;

        let safety_check = assess_command_safety(
            &command,
            approval_policy,
            &sandbox_policy,
            &approved,
            request_escalated_privileges,
        );

        let expected = match get_platform_sandbox() {
            Some(sandbox_type) => SafetyCheck::AutoApprove { sandbox_type },
            None => SafetyCheck::AskUser,
        };
        assert_eq!(safety_check, expected);
    }
}<|MERGE_RESOLUTION|>--- conflicted
+++ resolved
@@ -89,11 +89,7 @@
 ) -> SafetyCheck {
     // Some commands look dangerous. Even if they are run inside a sandbox,
     // unless the user has explicitly approved them, we should ask,
-<<<<<<< HEAD
-    // regardless of the approval policy and sandbox policy.
-    if command_might_be_dangerous(command) && !approved.contains(command) {
-=======
-    // or reject if the approval_policy tells us not to ask.
+    // or reject if the approval policy tells us not to ask.
     if command_might_be_dangerous(command) && !approved.contains(command) {
         if approval_policy == AskForApproval::Never {
             return SafetyCheck::Reject {
@@ -102,7 +98,6 @@
             };
         }
 
->>>>>>> 55801700
         return SafetyCheck::AskUser;
     }
 
@@ -388,9 +383,6 @@
             request_escalated_privileges,
         );
 
-<<<<<<< HEAD
-        assert_eq!(safety_check, SafetyCheck::AskUser);
-=======
         assert_eq!(
             safety_check,
             SafetyCheck::Reject {
@@ -398,7 +390,6 @@
                     .to_string(),
             }
         );
->>>>>>> 55801700
     }
 
     #[test]
