--- conflicted
+++ resolved
@@ -15,9 +15,6 @@
     pub(crate) rollout: Mutex<Option<RolloutRecorder>>,
     pub(crate) user_shell: crate::shell::Shell,
     pub(crate) show_raw_agent_reasoning: bool,
-<<<<<<< HEAD
     pub(crate) subagent_manager: std::sync::Arc<SubagentManager>,
-=======
     pub(crate) executor: Executor,
->>>>>>> 7163540e
 }