--- conflicted
+++ resolved
@@ -217,16 +217,12 @@
     let requests = server.received_requests().await.unwrap();
     assert_eq!(requests.len(), 2, "expected two POST requests");
 
-<<<<<<< HEAD
-    let expected_instructions = include_str!("../../prompt.md");
-=======
->>>>>>> cefc228b
     // our internal implementation is responsible for keeping tools in sync
     // with the OpenAI schema, so we just verify the tool presence here
     let expected_tools_names: &[&str] = &[
         "shell",
         "update_plan",
-<<<<<<< HEAD
+        "run_pr_checks",
         "apply_patch",
         "view_image",
         "subagent_open",
@@ -234,11 +230,6 @@
         "subagent_mailbox",
         "subagent_read",
         "subagent_end",
-=======
-        "run_pr_checks",
-        "apply_patch",
-        "view_image",
->>>>>>> cefc228b
     ];
     let body0 = requests[0].body_json::<serde_json::Value>().unwrap();
     assert_eq!(
