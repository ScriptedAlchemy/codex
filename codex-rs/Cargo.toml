[workspace]
members = [
    "ansi-escape",
    "apply-patch",
    "arg0",
    "cli",
    "common",
    "core",
    "exec",
    "execpolicy",
    "file-search",
    "git-tooling",
    "linux-sandbox",
    "login",
    "mcp-client",
    "mcp-server",
    "mcp-types",
    "ollama",
    "process-hardening",
    "protocol",
    "protocol-ts",
    "proxy",
    "rmcp-client",
    "responses-api-proxy",
    "tui",
    "utils/readiness",
]
resolver = "2"

[workspace.package]
version = "0.0.0"
# Track the edition for all workspace crates in one place. Individual
# crates can still override this value, but keeping it here means new
# crates created with `cargo new -w ...` automatically inherit the 2024
# edition.
edition = "2024"

[workspace.dependencies]
# Internal
codex-ansi-escape = { path = "ansi-escape" }
codex-apply-patch = { path = "apply-patch" }
codex-arg0 = { path = "arg0" }
codex-chatgpt = { path = "chatgpt" }
codex-common = { path = "common" }
codex-core = { path = "core" }
codex-exec = { path = "exec" }
codex-file-search = { path = "file-search" }
codex-git-tooling = { path = "git-tooling" }
codex-linux-sandbox = { path = "linux-sandbox" }
codex-login = { path = "login" }
codex-mcp-client = { path = "mcp-client" }
codex-mcp-server = { path = "mcp-server" }
codex-ollama = { path = "ollama" }
codex-process-hardening = { path = "process-hardening" }
codex-protocol = { path = "protocol" }
<<<<<<< HEAD
codex-proxy = { path = "proxy" }
codex-rmcp-client = { path = "rmcp-client" }
=======
>>>>>>> 618a42ad
codex-protocol-ts = { path = "protocol-ts" }
codex-rmcp-client = { path = "rmcp-client" }
codex-tui = { path = "tui" }
codex-utils-readiness = { path = "utils/readiness" }
core_test_support = { path = "core/tests/common" }
mcp-types = { path = "mcp-types" }
mcp_test_support = { path = "mcp-server/tests/common" }

# External
allocative = "0.3.3"
ansi-to-tui = "7.0.0"
anyhow = "1"
arboard = "3"
askama = "0.12"
assert_cmd = "2"
async-channel = "2.3.1"
async-stream = "0.3.6"
async-trait = "0.1.89"
base64 = "0.22.1"
bytes = "1.10.1"
chrono = "0.4.42"
clap = "4"
clap_complete = "4"
color-eyre = "0.6.3"
crossterm = "0.28.1"
ctor = "0.5.0"
derive_more = "2"
diffy = "0.4.2"
dirs = "6"
dotenvy = "0.15.7"
env-flags = "0.1.1"
env_logger = "0.11.5"
escargot = "0.5"
eventsource-stream = "0.2.3"
futures = "0.3"
icu_decimal = "2.0.0"
icu_locale_core = "2.0.0"
ignore = "0.4.23"
image = { version = "^0.25.8", default-features = false }
indexmap = "2.6.0"
insta = "1.43.2"
itertools = "0.14.0"
landlock = "0.4.1"
lazy_static = "1"
libc = "0.2.175"
log = "0.4"
maplit = "1.0.2"
mime_guess = "2.0.5"
multimap = "0.10.0"
nucleo-matcher = "0.3.1"
openssl-sys = "*"
os_info = "3.12.0"
owo-colors = "4.2.0"
path-absolutize = "3.1.1"
path-clean = "1.0.1"
pathdiff = "0.2"
portable-pty = "0.9.0"
predicates = "3"
pretty_assertions = "1.4.1"
pulldown-cmark = "0.10"
rand = "0.9"
ratatui = "0.29.0"
regex-lite = "0.1.7"
reqwest = "0.12"
schemars = "0.8.22"
seccompiler = "0.5.0"
serde = "1"
serde_json = "1"
serde_with = "3.14"
sha1 = "0.10.6"
sha2 = "0.10"
shlex = "1.3.0"
similar = "2.7.0"
starlark = "0.13.0"
strum = "0.27.2"
strum_macros = "0.27.2"
supports-color = "3.0.2"
sys-locale = "0.3.2"
tempfile = "3.23.0"
textwrap = "0.16.2"
thiserror = "2.0.16"
time = "0.3"
tiny_http = "0.12"
tokio = "1"
tokio-stream = "0.1.17"
tokio-test = "0.4"
tokio-util = "0.7.16"
toml = "0.9.5"
toml_edit = "0.23.4"
tracing = "0.1.41"
tracing-appender = "0.2.3"
tracing-subscriber = "0.3.20"
tree-sitter = "0.25.9"
tree-sitter-bash = "0.25.0"
ts-rs = "11"
unicode-segmentation = "1.12.0"
unicode-width = "0.2"
url = "2"
urlencoding = "2.1"
uuid = "1"
vt100 = "0.16.2"
walkdir = "2.5.0"
webbrowser = "1.0"
which = "6"
wildmatch = "2.5.0"
wiremock = "0.6"
zeroize = "1.8.1"

[workspace.lints]
rust = {}

[workspace.lints.clippy]
expect_used = "deny"
identity_op = "deny"
manual_clamp = "deny"
manual_filter = "deny"
manual_find = "deny"
manual_flatten = "deny"
manual_map = "deny"
manual_memcpy = "deny"
manual_non_exhaustive = "deny"
manual_ok_or = "deny"
manual_range_contains = "deny"
manual_retain = "deny"
manual_strip = "deny"
manual_try_fold = "deny"
manual_unwrap_or = "deny"
needless_borrow = "deny"
needless_borrowed_reference = "deny"
needless_collect = "deny"
needless_late_init = "deny"
needless_option_as_deref = "deny"
needless_question_mark = "deny"
needless_update = "deny"
redundant_clone = "deny"
redundant_closure = "deny"
redundant_closure_for_method_calls = "deny"
redundant_static_lifetimes = "deny"
trivially_copy_pass_by_ref = "deny"
uninlined_format_args = "deny"
unnecessary_filter_map = "deny"
unnecessary_lazy_evaluations = "deny"
unnecessary_sort_by = "deny"
unnecessary_to_owned = "deny"
unwrap_used = "deny"

# cargo-shear cannot see the platform-specific openssl-sys usage, so we
# silence the false positive here instead of deleting a real dependency.
[workspace.metadata.cargo-shear]
ignored = ["openssl-sys", "codex-utils-readiness"]

[profile.release]
lto = "fat"
# Because we bundle some of these executables with the TypeScript CLI, we
# remove everything to make the binary as small as possible.
strip = "symbols"

# See https://github.com/openai/codex/issues/1411 for details.
codegen-units = 1

[patch.crates-io]
# ratatui = { path = "../../ratatui" }
ratatui = { git = "https://github.com/nornagon/ratatui", branch = "nornagon-v0.29.0-patch" }<|MERGE_RESOLUTION|>--- conflicted
+++ resolved
@@ -19,7 +19,6 @@
     "process-hardening",
     "protocol",
     "protocol-ts",
-    "proxy",
     "rmcp-client",
     "responses-api-proxy",
     "tui",
@@ -53,11 +52,6 @@
 codex-ollama = { path = "ollama" }
 codex-process-hardening = { path = "process-hardening" }
 codex-protocol = { path = "protocol" }
-<<<<<<< HEAD
-codex-proxy = { path = "proxy" }
-codex-rmcp-client = { path = "rmcp-client" }
-=======
->>>>>>> 618a42ad
 codex-protocol-ts = { path = "protocol-ts" }
 codex-rmcp-client = { path = "rmcp-client" }
 codex-tui = { path = "tui" }
